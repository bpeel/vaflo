// Vaflo – A word game in Esperanto
// Copyright (C) 2023  Neil Roberts
//
// This program is free software: you can redistribute it and/or modify
// it under the terms of the GNU General Public License as published by
// the Free Software Foundation, either version 3 of the License, or
// (at your option) any later version.
//
// This program is distributed in the hope that it will be useful,
// but WITHOUT ANY WARRANTY; without even the implied warranty of
// MERCHANTABILITY or FITNESS FOR A PARTICULAR PURPOSE.  See the
// GNU General Public License for more details.
//
// You should have received a copy of the GNU General Public License
// along with this program.  If not, see <http://www.gnu.org/licenses/>.

mod letter_grid;
mod dictionary;
mod word_grid;
mod word_solver;
mod grid_solver;
mod permute;
mod pairs;
mod swap_solver;
mod grid;
mod word_counter;
mod stem_word;
mod solver_state;
mod crossword_solver;
mod word_search;
mod shavian;
mod generate_puzzle;

use std::process::ExitCode;
use letter_grid::LetterGrid;
use grid::{WORD_LENGTH, N_LETTERS, N_WORDS};
use dictionary::Dictionary;
use std::ffi::c_int;
use std::sync::{Arc, mpsc};
use std::thread;
use std::collections::HashMap;
use word_grid::WordGrid;
use grid_solver::GridSolver;
use std::io::{BufRead, BufReader, Write};
use rand::Rng;
use rand::seq::SliceRandom;
use grid::{Grid, SolutionGrid, PuzzleGrid, PuzzleSquareState};
use word_counter::WordCounter;
use solver_state::{SolverState, SolverStatePair};
use chrono::{naive::Days, NaiveDate};

// Number of swaps to make when shuffling the puzzle
const N_SHUFFLE_SWAPS: usize = 10;

const WRONG_LETTER_COLOR: i16 = 1;
const FIRST_STATE_COLOR: i16 = 2;

enum EditDirection {
    Right,
    Down,
}

enum GridChoice {
    Solution,
    Puzzle,
}

#[derive(Default, Eq, PartialEq)]
enum WordState {
    #[default]
    Invalid,
    Duplicate,
    Valid,
}

#[derive(Default)]
struct Word {
    state: WordState,
    text: String,
}

enum SearchResults {
    None,
    Crosswords(Vec<crossword_solver::Crossword>),
    Words(Vec<String>),
}

struct Editor {
    dictionary: Arc<Dictionary>,
    latin_map: HashMap<String, String>,
    solver_state: Arc<SolverStatePair>,
    should_quit: bool,
    grid_x: i32,
    grid_y: i32,
    current_puzzle: usize,
    puzzles: Vec<Grid>,
    cursor_x: i32,
    cursor_y: i32,
    edit_direction: EditDirection,
    current_grid: GridChoice,
    words: [Word; N_WORDS],
    selected_position: Option<usize>,
    grid_id: usize,
    solutions: Vec<WordGrid>,
    had_all_solutions: bool,
    shortest_swap_solution: Option<usize>,
    word_counter: WordCounter,
    search_results: SearchResults,
    added_letters: u32,
    // Number of puzzles when the data was loaded
    initial_n_puzzles: usize,
}

enum SolutionEventKind {
    Grid(WordGrid),
    GridEnd,
    SwapSolution(usize),
}

struct SolutionEvent {
    id: usize,
    kind: SolutionEventKind,
}

struct SolverThread {
    word_join_handle: thread::JoinHandle<()>,
    swap_join_handle: thread::JoinHandle<()>,
    solver_state: Arc<SolverStatePair>,
    event_receiver: mpsc::Receiver<SolutionEvent>,
}

fn addch_utf8(ch: char) {
    let mut buf = [0u8; 4];

    ncurses::addstr(ch.encode_utf8(&mut buf));
}

fn draw_solution_grid(grid: &SolutionGrid, grid_x: i32, grid_y: i32) {
    for y in 0..WORD_LENGTH {
        ncurses::mv(grid_y + y as i32, grid_x);

        for x in 0..WORD_LENGTH {
            if grid::is_gap_space(x as i32, y as i32) {
                ncurses::addch(' ' as u32);
            } else {
                addch_utf8(grid.letters[y * WORD_LENGTH + x]);
            }
        }
    }
}

fn shuffle_grid(grid: &mut PuzzleGrid) {
    grid.reset();

    let mut used_squares = 0;
    let mut rng = rand::thread_rng();

    // Make 10 random swaps out of squares that aren’t involved in
    // previous swaps
    for swap_num in 0..N_SHUFFLE_SWAPS {
        let n_positions = N_LETTERS - swap_num * 2;
        let a = rng.gen_range(0..n_positions - 1);
        let b = rng.gen_range(a + 1..n_positions);

        let mut positions = (0..WORD_LENGTH * WORD_LENGTH)
            .filter(|&pos| {
                !grid::is_gap_position(pos)
                    && used_squares & (1 << pos) == 0
            });

        assert_eq!(n_positions, positions.clone().count());

        let a_pos = positions.nth(a).unwrap();
        let b_pos = positions.nth(b - a - 1).unwrap();

        grid.squares.swap(a_pos, b_pos);

        used_squares |= (1 << a_pos) | (1 << b_pos)
    }
}

fn draw_puzzle_grid(
    grid: &PuzzleGrid,
    grid_x: i32,
    grid_y: i32,
    solution: &SolutionGrid,
    selected_position: Option<usize>,
) {
    for y in 0..WORD_LENGTH {
        ncurses::mv(grid_y + y as i32, grid_x);

        for x in 0..WORD_LENGTH {
            if grid::is_gap_space(x as i32, y as i32) {
                ncurses::addch(' ' as u32);
            } else {
                let square = grid.squares[y * WORD_LENGTH + x];
                let is_selected = selected_position
                    .map(|p| p == y * WORD_LENGTH + x)
                    .unwrap_or(false);

                if is_selected {
                    ncurses::attron(ncurses::A_BOLD());
                }

                let color = ncurses::COLOR_PAIR(color_for_state(square.state));

                ncurses::attron(color);

                addch_utf8(solution.letters[square.position]);

                ncurses::attroff(color);

                if is_selected {
                    ncurses::attroff(ncurses::A_BOLD());
                }
            }
        }
    }
}

fn puzzle_x() -> i32 {
    WORD_LENGTH.max(9) as i32 + 2
}

fn draw_grid(
    grid: &Grid,
    grid_x: i32,
    grid_y: i32,
    selected_position: Option<usize>,
) {
    ncurses::mvaddstr(grid_y, grid_x, "Solution:");
    draw_solution_grid(&grid.solution, grid_x, grid_y + 1);

    let grid_x = grid_x + puzzle_x();
    ncurses::mvaddstr(grid_y, grid_x, "Puzzle:");
    draw_puzzle_grid(
        &grid.puzzle,
        grid_x, grid_y + 1,
        &grid.solution,
        selected_position,
    );
}

fn minimum_swaps<F>(
    grid: &Grid,
    should_cancel: F,
) -> Option<usize>
where
    F: FnMut() -> bool,
{
    let puzzle = grid.puzzle
        .squares
        .iter()
        .map(|square| grid.solution.letters[square.position])
        .collect::<Vec<char>>();

    swap_solver::solve_cancellable(
        &puzzle,
        &grid.solution.letters,
        should_cancel
    ).map(|solution| solution.len())
}

#[inline(always)]
fn color_for_state(state: PuzzleSquareState) -> i16 {
    state as i16 + FIRST_STATE_COLOR
}

fn date_string_for_puzzle(puzzle_num: usize) -> String {
    let start_date = NaiveDate::from_ymd_opt(2024, 3, 3).unwrap();

    match start_date.checked_add_days(Days::new(puzzle_num as u64)) {
        None => "?".to_string(),
        Some(puzzle_date) => puzzle_date.format("%a %Y-%m-%d").to_string(),
    }
}

<<<<<<< HEAD
fn remap_shavian_keyboard(ch: char) -> Option<char> {
    static MAP: [(char, char); 48] = [
        ('A', '𐑸'), ('D', '𐑞'), ('E', '𐑼'), ('H', '𐑷'), ('I', '𐑰'), ('J', '𐑡'),
        ('N', '𐑙'), ('O', '𐑴'), ('Q', '𐑻'), ('T', '𐑔'), ('U', '𐑵'), ('V', '𐑿'),
        ('W', '𐑬'), ('X', '𐑗'), ('Y', '𐑶'), ('a', '𐑨'), ('b', '𐑚'), ('d', '𐑛'),
        ('e', '𐑩'), ('f', '𐑓'), ('g', '𐑜'), ('h', '𐑣'), ('i', '𐑦'), ('j', '𐑠'),
        ('k', '𐑒'), ('l', '𐑤'), ('m', '𐑥'), ('n', '𐑯'), ('o', '𐑪'), ('p', '𐑐'),
        ('q', '𐑹'), ('r', '𐑮'), ('s', '𐑕'), ('t', '𐑑'), ('u', '𐑳'), ('v', '𐑝'),
        ('w', '𐑢'), ('x', '𐑖'), ('y', '𐑘'), ('z', '𐑟'), ('À', '𐑭'), ('È', '𐑺'),
        ('É', '𐑲'), ('Ê', '𐑽'), ('à', '𐑫'), ('è', '𐑧'), ('é', '𐑱'), ('ê', '𐑾')
    ];

    MAP.binary_search_by_key(&ch, |pair| pair.0).ok().map(|pos| MAP[pos].1)
=======
fn is_wildcard(ch: char) -> bool {
    ch == '.' || ch == 'Y'
>>>>>>> d7705d51
}

impl Editor {
    fn new(
        puzzles: Vec<Grid>,
        dictionary: Arc<Dictionary>,
        latin_map: HashMap<String, String>,
        solver_state: Arc<SolverStatePair>,
        grid_x: i32,
        grid_y: i32,
    ) -> Editor {
        assert!(!puzzles.is_empty());

        let initial_n_puzzles = puzzles.len();

        let mut editor = Editor {
            dictionary,
            latin_map,
            solver_state,
            should_quit: false,
            grid_x,
            grid_y,
            current_puzzle: 0,
            puzzles,
            cursor_x: 0,
            cursor_y: 0,
            edit_direction: EditDirection::Right,
            current_grid: GridChoice::Solution,
            words: Default::default(),
            selected_position: None,
            grid_id: 0,
            solutions: Vec::new(),
            had_all_solutions: false,
            shortest_swap_solution: None,
            word_counter: WordCounter::new(),
            search_results: SearchResults::None,
            added_letters: u32::MAX,
            initial_n_puzzles,
        };

        editor.update_words();
        editor.update_word_counts();
        editor.send_grid();

        editor
    }

    fn redraw(&self) {
        ncurses::clear();
        let grid = &self.puzzles[self.current_puzzle];

        draw_grid(
            grid,
            self.grid_x,
            self.grid_y,
            self.selected_position
        );

        let direction_ch = match self.edit_direction {
            EditDirection::Right => '>',
            EditDirection::Down => 'v',
        };

        let right_side = self.grid_x
            + puzzle_x()
            + WORD_LENGTH as i32
            + 5;

        ncurses::mvaddch(self.grid_y, right_side, direction_ch as u32);

        ncurses::addstr(&format!(
            " {}/{} {}",
            self.current_puzzle + 1,
            self.puzzles.len(),
            date_string_for_puzzle(self.current_puzzle),
        ));

        if self.current_puzzle >= self.initial_n_puzzles {
            ncurses::addstr(&format!(
                " +{}",
                self.current_puzzle - self.initial_n_puzzles + 1,
            ));
        }

        self.draw_words(right_side, self.grid_y + 2);
        self.draw_search_results(
            right_side,
            self.grid_y + 2 + N_WORDS as i32 + 2,
        );

        let mut y = self.grid_y + WORD_LENGTH as i32 + 3;

        if let Some(n_swaps) = self.shortest_swap_solution {
            ncurses::mvaddstr(
                y,
                self.grid_x,
                &format!("Minimum swaps: {}", n_swaps),
            );
            y += 2;
        }

        if !self.solutions.is_empty() {
            ncurses::mvaddstr(y, self.grid_x, "Solutions");

            if !self.had_all_solutions {
                ncurses::addstr("…");
            }

            ncurses::addch(':' as u32);

            y += 2;

            let max_y = ncurses::getmaxy(ncurses::stdscr());

            let wrong_letter_color = ncurses::COLOR_PAIR(WRONG_LETTER_COLOR);

            for solution in self.solutions.iter() {
                if y + WORD_LENGTH as i32 > max_y {
                    break;
                }

                let mut position = 0;

                for line in solution.to_string().lines() {
                    if line.is_empty() {
                        break;
                    }

                    ncurses::mv(y, self.grid_x);

                    for ch in line.chars() {
                        let mut letter = [0u8; 4];
                        let letter = ch.encode_utf8(&mut letter);

                        if ch != grid.solution.letters[position] {
                            ncurses::attron(wrong_letter_color);
                            ncurses::attron(ncurses::A_BOLD());
                            ncurses::addstr(letter);
                            ncurses::attroff(ncurses::A_BOLD());
                            ncurses::attroff(wrong_letter_color);
                        } else {
                            ncurses::addstr(letter);
                        }

                        position += 1;
                    }

                    y += 1;
                }

                y += 1;
            }
        }

        self.position_cursor();

        ncurses::refresh();
    }

    fn draw_words(&self, x: i32, y: i32) {
        let wrong_letter_color = ncurses::COLOR_PAIR(WRONG_LETTER_COLOR);

        ncurses::mvaddstr(y, x, "Words:");

        for (i, word) in self.words.iter().enumerate() {
            ncurses::mvaddstr(
                y + 1 + i as i32,
                x,
                &word.text,
            );
            ncurses::addch(' ' as u32);
            ncurses::addstr(
                match word.state {
                    WordState::Valid => "✅",
                    WordState::Duplicate => "♻️",
                    WordState::Invalid => "❌",
                }
            );

            if let Some(latin) = self.latin_map.get(&word.text) {
                ncurses::addch(' ' as u32);
                ncurses::addstr(latin);
            }

            for (word, count, last_use)
                in self.word_counter.counts(&word.text)
            {
                ncurses::addstr(&format!(" {}({},", word, count));

                let too_new = last_use + 30 > self.current_puzzle;

                if too_new {
                    ncurses::attron(wrong_letter_color);
                }

                ncurses::addstr(&format!("#{}", last_use + 1));

                if too_new {
                    ncurses::attroff(wrong_letter_color);
                }

                ncurses::addch(')' as u32);
            }
        }
    }

    fn draw_search_results(&self, x: i32, y: i32) {
        match self.search_results {
            SearchResults::None => (),
            SearchResults::Crosswords(ref crosswords) => {
                self.draw_crosswords(crosswords, x, y);
            },
            SearchResults::Words(ref words) => {
                self.draw_words_results(words, x, y);
            },
        }
    }

    fn draw_search_words<T: AsRef<str>>(
        &self,
        start_x: i32,
        start_y: i32,
        words: &[T],
    ) -> i32 {
        let max_x = ncurses::getmaxx(ncurses::stdscr());
        let max_y = ncurses::getmaxy(ncurses::stdscr());

        let mut x = start_x;
        let mut y = start_y;

        ncurses::mv(start_y, start_x);

        for word in words.iter() {
            if x + WORD_LENGTH as i32 + 1 > max_x {
                x = start_x;
                y += 1;

                if y >= max_y {
                    break;
                }

                ncurses::mv(y, x);
            }
            ncurses::addch(' ' as u32);
            ncurses::addstr(word.as_ref());
            x += WORD_LENGTH as i32 + 1;
        }

        y - start_y + 1
    }

    fn draw_crosswords(
        &self,
        crosswords: &Vec<crossword_solver::Crossword>,
        start_x: i32,
        mut y: i32,
    ) {
        let max_y = ncurses::getmaxy(ncurses::stdscr());

        ncurses::mvaddstr(y, start_x, "Crosswords:");
        y += 2;

        for crossword in crosswords.iter() {
            if y >= max_y {
                break;
            }

            ncurses::mv(y, start_x);
            addch_utf8(crossword.cross_letter);
            ncurses::addch(':' as u32);

            y += self.draw_search_words(start_x + 2, y, &crossword.a_words);
            y += self.draw_search_words(start_x + 2, y, &crossword.b_words);
        }
    }

    fn draw_words_results<T: AsRef<str>>(
        &self,
        words: &[T],
        x: i32,
        y: i32,
    ) {
        ncurses::mvaddstr(y, x, "Search results:");
        self.draw_search_words(x - 1, y + 2, words);
    }

    fn position_cursor(&self) {
        let x = match self.current_grid {
            GridChoice::Solution => 0,
            GridChoice::Puzzle => puzzle_x(),
        };

        ncurses::mv(
            self.grid_y + 1 + self.cursor_y,
            self.grid_x + x + self.cursor_x,
        );
    }

    fn move_cursor(&mut self, x_offset: i32, y_offset: i32) {
        let mut x = self.cursor_x + x_offset;
        let mut y = self.cursor_y + y_offset;

        if grid::is_gap_space(x, y) {
            x += x_offset;
            y += y_offset;
        }

        if x >= 0
            && x < WORD_LENGTH as i32
            && y >= 0
            && y < WORD_LENGTH as i32
        {
            self.cursor_x = x;
            self.cursor_y = y;
            self.position_cursor();
            ncurses::refresh();
        }
    }

    fn backspace(&mut self) {
        match self.edit_direction {
            EditDirection::Right => self.move_cursor(-1, 0),
            EditDirection::Down => self.move_cursor(0, -1),
        }
    }

    fn toggle_grid(&mut self) {
        self.current_grid = match self.current_grid {
            GridChoice::Solution => GridChoice::Puzzle,
            GridChoice::Puzzle => GridChoice::Solution,
        };
        self.position_cursor();
        ncurses::refresh();
    }

    fn toggle_edit_direction(&mut self) {
        self.edit_direction = match self.edit_direction {
            EditDirection::Right => EditDirection::Down,
            EditDirection::Down => EditDirection::Right,
        };
        self.redraw();
    }

    fn add_character(&mut self, ch: char) {
        let position = self.cursor_x as usize
            + self.cursor_y as usize * WORD_LENGTH;

        let grid = &mut self.puzzles[self.current_puzzle];

        let position = match self.current_grid {
            GridChoice::Solution => position,
            GridChoice::Puzzle => {
                grid.puzzle.squares[position].position
            },
        };

        grid.solution.letters[position] = ch;
        if is_wildcard(ch) {
            self.added_letters &= !(1 << position);
        } else {
            self.added_letters |= 1 << position;
        }
        grid.update_square_states();
        self.update_words();
        self.send_grid();

        match self.edit_direction {
            EditDirection::Down => {
                if self.cursor_y + 1 < WORD_LENGTH as i32 {
                    if grid::is_gap_space(self.cursor_x, self.cursor_y + 1) {
                        self.edit_direction = EditDirection::Right;
                        self.cursor_x += 1;
                    } else {
                        self.cursor_y += 1;
                    }
                }
            },
            EditDirection::Right => {
                if self.cursor_x + 1 < WORD_LENGTH as i32 {
                    if grid::is_gap_space(self.cursor_x + 1, self.cursor_y) {
                        self.edit_direction = EditDirection::Down;
                        self.cursor_y += 1;
                    } else {
                        self.cursor_x += 1;
                    }
                }
            },
        }

        self.redraw();
    }

    fn handle_key_code(&mut self, key: i32) {
        match key {
            ncurses::KEY_UP => self.move_cursor(0, -1),
            ncurses::KEY_DOWN => self.move_cursor(0, 1),
            ncurses::KEY_LEFT => self.move_cursor(-1, 0),
            ncurses::KEY_RIGHT => self.move_cursor(1, 0),
            ncurses::KEY_BACKSPACE => self.backspace(),
            ncurses::KEY_NPAGE => self.move_between_puzzles(1),
            ncurses::KEY_PPAGE => self.move_between_puzzles(-1),
            ncurses::KEY_HOME => self.set_current_puzzle(0),
            ncurses::KEY_END => self.set_current_puzzle(self.puzzles.len() - 1),
            _ => (),
        }
    }

    fn cursor_pos(&self) -> usize {
        self.cursor_x as usize + self.cursor_y as usize * WORD_LENGTH
    }

    fn handle_mark(&mut self) {
        if matches!(self.current_grid, GridChoice::Puzzle) {
            self.selected_position = Some(self.cursor_pos());

            self.redraw();
        }
    }

    fn handle_swap(&mut self) {
        if matches!(self.current_grid, GridChoice::Puzzle) {
            if let Some(pos) = self.selected_position {
                let cursor_pos = self.cursor_pos();
                let grid = &mut self.puzzles[self.current_puzzle];
                grid.puzzle.squares.swap(pos, cursor_pos);
                grid.update_square_states();
                self.selected_position = None;
                self.send_grid();
                self.redraw();
            }
        }
    }

    fn handle_char(&mut self, ch: ncurses::winttype) {
        if let Some(ch) = char::from_u32(ch as u32) {
            match ch {
                '\t' => self.toggle_grid(),
                '$' => self.toggle_edit_direction(),
                ' ' => self.handle_mark(),
                '\u{0003}' => self.should_quit = true, // Ctrl+C
                '\u{0007}' => self.generate_puzzle(), // Ctrl+G
                '\u{0010}' => self.pattern_search(), // Ctrl+P
                '\u{0012}' => self.shuffle_puzzle(), // Ctrl+R
                '\u{0013}' => self.handle_swap(), // Ctrl+S
                '\u{000a}' => self.shuffle_search_results(), // Ctrl+J
                '\u{000e}' => self.new_puzzle(), // Ctrl+N
                '\u{0018}' => self.find_crosswords(), // Ctrl+X
                ch => {
                    if let Some(ch) = remap_shavian_keyboard(ch) {
                        self.add_character(ch);
                    } else if ch.is_alphabetic() || ch == '.' {
                        for ch in ch.to_uppercase() {
                            self.add_character(ch);
                        }
                    }
                },
            }
        }
    }

    fn handle_key(&mut self, key: ncurses::WchResult) {
        match key {
            ncurses::WchResult::KeyCode(code) => self.handle_key_code(code),
            ncurses::WchResult::Char(ch) => self.handle_char(ch),
        }
    }

    fn update_words(&mut self) {
        let grid = &self.puzzles[self.current_puzzle];

        for (word_num, positions) in grid::WordPositions::new().enumerate() {
            let word = &mut self.words[word_num];
            word.text.clear();
            word.text.extend(positions.map(|pos| grid.solution.letters[pos]));

            let state = 'find_duplicate: {
                let word = &self.words[word_num];
                let stem = stem_word::stem(&word.text);

                for other_word in &self.words[0..word_num] {
                    if stem == stem_word::stem(&other_word.text) {
                        break 'find_duplicate WordState::Duplicate;
                    }
                }

                if self.dictionary.contains(word.text.chars()) {
                    WordState::Valid
                } else {
                    WordState::Invalid
                }
            };

            self.words[word_num].state = state;
        }
    }

    fn handle_solution_event(&mut self, event: SolutionEvent) {
        if event.id != self.grid_id {
            return;
        }

        match event.kind {
            SolutionEventKind::Grid(grid) => {
                self.solutions.push(grid);
                self.redraw();
            },
            SolutionEventKind::GridEnd => {
                self.had_all_solutions = true;
                self.redraw();
            },
            SolutionEventKind::SwapSolution(n_swaps) => {
                self.shortest_swap_solution = Some(n_swaps);
                self.redraw();
            },
        }
    }

    fn send_grid(&mut self) {
        self.grid_id = self.grid_id.wrapping_add(1);
        self.solutions.clear();
        self.had_all_solutions = false;
        self.shortest_swap_solution = None;

        let grid = self.puzzles[self.current_puzzle].clone();

        self.solver_state.set_grid(self.grid_id, grid);
    }

    fn set_current_puzzle(&mut self, puzzle_num: usize) {
        if puzzle_num != self.current_puzzle {
            assert!(puzzle_num < self.puzzles.len());
            self.current_puzzle = puzzle_num;

            // Set the non-empty letters as modified
            self.added_letters = self.puzzles[self.current_puzzle]
                .solution
                .letters
                .iter()
                .enumerate()
<<<<<<< HEAD
                .any(|(i, &ch)| {
                    !grid::is_gap_position(i) && ch != '.'
                });
=======
                .map(|(i, &ch)| {
                    let modified = !grid::is_gap_position(i) &&
                        !is_wildcard(ch);
                    (modified as u32) << i
                })
                .fold(0, |a, b| a | b);
>>>>>>> d7705d51

            self.update_words();
            self.update_word_counts();
            self.search_results = SearchResults::None;
            self.send_grid();
            self.redraw();
        }
    }

    fn move_between_puzzles(&mut self, offset: isize) {
        let next_puzzle = self.current_puzzle.saturating_add_signed(offset)
            .min(self.puzzles.len() - 1);
        self.set_current_puzzle(next_puzzle);
    }

    fn new_puzzle(&mut self) {
        let mut grid = Grid::new();
        let letters = &mut grid.solution.letters;

        // Initialise all of the letters with the ‘.’ search pattern
        // placeholder to make it easier to search for words.
        for (i, letter) in letters.iter_mut().enumerate() {
            if !grid::is_gap_position(i) {
                *letter = '.';
            }
        }

        self.cursor_x = 0;
        self.cursor_y = 0;
        self.current_grid = GridChoice::Solution;
        self.edit_direction = EditDirection::Right;

        self.puzzles.push(grid);
        self.set_current_puzzle(self.puzzles.len() - 1);
    }

    fn shuffle_puzzle(&mut self) {
        let grid = &mut self.puzzles[self.current_puzzle];
        shuffle_grid(&mut grid.puzzle);
        grid.update_square_states();
        self.send_grid();
        self.redraw();
    }

    fn find_crosswords(&mut self) {
        let crosswords = crossword_solver::find_crosswords(
            &self.puzzles[self.current_puzzle].solution,
            self.cursor_x,
            self.cursor_y,
            &self.dictionary,
        );

        self.search_results = SearchResults::Crosswords(crosswords);

        self.redraw();
    }

    fn generate_puzzle(&mut self) {
        let grid = &mut self.puzzles[self.current_puzzle];

        let fixed_letters = (0..(WORD_LENGTH * WORD_LENGTH))
            .filter(|&pos| !grid::is_gap_position(pos))
            .map(|pos| {
                if self.added_letters & (1 << pos) == 0 {
                    None
                } else {
                    grid.solution.letters[pos].to_lowercase().next()
                }
            })
            .collect::<Vec<_>>();

        if let Some(generated_puzzle) =
            generate_puzzle::generate(&self.dictionary, &fixed_letters)
        {
            grid.solution = generated_puzzle;
            grid.update_square_states();
            self.update_words();
            self.send_grid();
            self.redraw();
        }
    }

    fn pattern_search(&mut self) {
        let solution = &self.puzzles[self.current_puzzle].solution;

        let pattern = if self.cursor_y & 1 == 0 {
            solution.letters[
                self.cursor_y as usize
                    * WORD_LENGTH
                    ..(self.cursor_y as usize + 1) * WORD_LENGTH
            ].into_iter().collect::<String>()
        } else {
            (0..WORD_LENGTH)
                .map(|y| {
                    let pos = y * WORD_LENGTH + self.cursor_x as usize;
                    solution.letters[pos]
                })
                .collect::<String>()
        };

        let words = word_search::search(&pattern, &self.dictionary);

        self.search_results = SearchResults::Words(words);

        self.redraw();
    }

    fn shuffle_search_results(&mut self) {
        let mut rng = rand::thread_rng();

        match self.search_results {
            SearchResults::None => (),
            SearchResults::Crosswords(ref mut crosswords) => {
                for crossword in crosswords.iter_mut() {
                    crossword.a_words.shuffle(&mut rng);
                    crossword.b_words.shuffle(&mut rng);
                }

                crosswords.shuffle(&mut rng);
            },
            SearchResults::Words(ref mut words) => {
                words.shuffle(&mut rng);
            },
        }

        self.redraw()
    }

    fn update_word_counts(&mut self) {
        self.word_counter.clear();

        for (puzzle_num, puzzle) in self.puzzles.iter().enumerate() {
            if puzzle_num == self.current_puzzle {
                continue;
            }

            for positions in grid::WordPositions::new() {
                let word = positions.map(|pos| puzzle.solution.letters[pos]);
                self.word_counter.push(word, puzzle_num);
            }
        }
    }
}

fn load_dictionary() -> Result<Arc<Dictionary>, ()> {
    let filename = std::env::args_os()
        .nth(1)
        .unwrap_or("data/dictionary.bin".into());

    match std::fs::read(&filename) {
        Err(e) => {
            eprintln!(
                "{}: {}",
                filename.to_string_lossy(),
                e,
            );
            Err(())
        },
        Ok(d) => Ok(Arc::new(Dictionary::new(d.into_boxed_slice()))),
    }
}

fn load_latin_map() -> Result<HashMap<String, String>, ()> {
    let filename = std::env::args_os()
        .nth(2)
        .unwrap_or("data/latin-map.txt".into());

    let result = std::fs::File::open(&filename).and_then(|file| {
        let mut map = HashMap::new();

        for line in BufReader::new(file).lines() {
            if let Some((shavian, latin)) = line?.split_once(' ') {
                map.insert(shavian.to_string(), latin.to_string());
            }
        }

        Ok(map)
    });

    result.map_err(|e| {
        eprintln!(
            "{}: {}",
            filename.to_string_lossy(),
            e,
        );
        ()
    })
}

fn load_puzzles() -> Result<Vec<Grid>, ()> {
    let filename = "puzzles.txt";
    let mut puzzles = Vec::new();

    let f = match std::fs::File::open(filename) {
        Ok(f) => f,
        Err(e) => {
            if e.kind() == std::io::ErrorKind::NotFound {
                return Ok(vec![Grid::new()]);
            } else {
                eprintln!("{}: {}", filename, e);
                return Err(());
            }
        },
    };

    for (line_num, line) in std::io::BufReader::new(f).lines().enumerate() {
        let line = match line {
            Ok(line) => line,
            Err(e) => {
                eprintln!("{}: {}", filename, e);
                return Err(());
            },
        };

        let line = line.trim();

        if line.is_empty() || line.starts_with('#') {
            continue;
        }

        match line.parse::<Grid>() {
            Ok(grid) => puzzles.push(grid),
            Err(e) => {
                eprintln!("{}:{}: {}", filename, line_num + 1, e);
                return Err(());
            },
        }
    }

    if puzzles.is_empty() {
        eprintln!("{}: empty file", filename);
        return Err(());
    }

    Ok(puzzles)
}

fn save_puzzles(puzzles: &[Grid]) {
    let f = match std::fs::File::create("puzzles.txt.tmp") {
        Ok(f) => f,
        Err(_) => return,
    };

    let mut writer = std::io::BufWriter::new(f);

    for puzzle in puzzles.iter() {
        if writeln!(writer, "{}", puzzle).is_err() {
            return;
        }
    }

    if writer.flush().is_err() {
        return;
    }

    std::mem::drop(writer);

    let _ = std::fs::rename("puzzles.txt.tmp", "puzzles.txt");
}

fn main_loop(
    editor: &mut Editor,
    solver_thread: &SolverThread,
    wakeup_fd: c_int,
) {
    while !editor.should_quit {
        let mut pollfds = [
            libc::pollfd {
                fd: libc::STDIN_FILENO,
                events: libc::POLLIN,
                revents: 0,
            },
            libc::pollfd {
                fd: wakeup_fd,
                events: libc::POLLIN,
                revents: 0,
            },
        ];

        let poll_result = unsafe {
            libc::poll(
                &mut pollfds as *mut libc::pollfd,
                pollfds.len() as libc::nfds_t,
                -1, // timeout
            )
        };

        if poll_result < 0 {
            if std::io::Error::last_os_error().kind()
                == std::io::ErrorKind::Interrupted
            {
                continue;
            }

            eprintln!("poll failed");
            break;
        }

        if (pollfds[0].revents | pollfds[1].revents)
            & (libc::POLLHUP | libc::POLLERR)
            != 0
        {
            break;
        }

        if pollfds[0].revents & libc::POLLIN != 0 {
            if let Some(key) = ncurses::get_wch() {
                editor.handle_key(key);
            }
        }

        if pollfds[1].revents & libc::POLLIN != 0 {
            let mut bytes = [0u8];

            let read_ret = unsafe {
                libc::read(wakeup_fd, bytes.as_mut_ptr().cast(), 1)
            };

            if read_ret <= 0 {
                break;
            }
        }

        for event in solver_thread.event_receiver.try_iter() {
            editor.handle_solution_event(event);
        }
    }
}

impl SolutionEvent {
    fn new(id: usize, kind: SolutionEventKind) -> SolutionEvent {
        SolutionEvent { id, kind }
    }
}

struct EventSender {
    sender: mpsc::Sender<SolutionEvent>,
    wakeup_fd: c_int,
}

impl EventSender {
    fn new(
        sender: mpsc::Sender<SolutionEvent>,
        wakeup_fd: c_int,
    ) -> EventSender {
        EventSender {
            sender,
            wakeup_fd,
        }
    }

    fn send(
        &self,
        event: SolutionEvent,
    ) -> Result<(), mpsc::SendError<SolutionEvent>> {
        self.sender.send(event)?;

        let wakeup_bytes = [b'!'];

        unsafe {
            libc::write(self.wakeup_fd, wakeup_bytes.as_ptr().cast(), 1);
        }

        Ok(())
    }
}

impl SolverThread {
    fn new(
        dictionary: Arc<Dictionary>,
        wakeup_fd: c_int,
    ) -> SolverThread {
        let (event_sender, event_receiver) = mpsc::channel();

        let word_event_sender = EventSender::new(
            event_sender.clone(),
            wakeup_fd,
        );
        let swap_event_sender = EventSender::new(event_sender, wakeup_fd);

        let solver_state = Arc::new(SolverStatePair::new());
        let word_solver_state = Arc::clone(&solver_state);
        let swap_solver_state = Arc::clone(&solver_state);

        let word_join_handle = thread::spawn(move || {
            let mut completed_grid_id = None;

            'thread_loop: loop {
                let (grid_id, grid) = match word_solver_state.wait(
                    completed_grid_id
                ) {
                    SolverState::Idle => unreachable!(),
                    SolverState::Task { grid_id, grid } => (grid_id, grid),
                    SolverState::Quit => break 'thread_loop,
                };

                completed_grid_id = Some(grid_id);

                let Ok(grid) = LetterGrid::from_grid(&grid)
                else {
                    continue;
                };

                let mut solver = GridSolver::new(
                    WordGrid::new(&grid),
                    &dictionary,
                );

                while let Some(solution) = solver.next() {
                    let event = SolutionEvent::new(
                        grid_id,
                        SolutionEventKind::Grid(solution),
                    );
                    if word_event_sender.send(event).is_err() {
                        break 'thread_loop;
                    }
                }

                if word_event_sender.send(SolutionEvent::new(
                    grid_id,
                    SolutionEventKind::GridEnd,
                )).is_err() {
                    break;
                }
            }
        });

        let swap_join_handle = thread::spawn(move || {
            let mut completed_grid_id = None;

            'thread_loop: loop {
                let (grid_id, grid) = match swap_solver_state.wait(
                    completed_grid_id
                ) {
                    SolverState::Idle => unreachable!(),
                    SolverState::Task { grid_id, grid } => (grid_id, grid),
                    SolverState::Quit => break 'thread_loop,
                };

                completed_grid_id = Some(grid_id);

                let should_cancel = || {
                    swap_solver_state.later_task_is_pending(completed_grid_id)
                };

                if let Some(n_swaps) = minimum_swaps(&grid, should_cancel) {
                    let event = SolutionEvent::new(
                        grid_id,
                        SolutionEventKind::SwapSolution(n_swaps),
                    );
                    if swap_event_sender.send(event).is_err() {
                        break;
                    }
                }
            }
        });

        SolverThread {
            word_join_handle,
            swap_join_handle,
            solver_state,
            event_receiver,
        }
    }

    fn join(self) {
        let SolverThread {
            word_join_handle,
            swap_join_handle,
            event_receiver,
            solver_state,
        } = self;

        solver_state.quit();

        // Drop the mpsc so that the thread will quit if it tries to send
        std::mem::drop(event_receiver);

        let _ = word_join_handle.join();
        let _ = swap_join_handle.join();
    }
}

fn pipe() -> Result<(c_int, c_int), std::io::Error> {
    let mut fds = [0, 0];

    let pipe_result = unsafe {
        libc::pipe(fds.as_mut_ptr())
    };

    if pipe_result < 0 {
        Err(std::io::Error::last_os_error())
    } else {
        Ok((fds[0], fds[1]))
    }
}

fn main() -> ExitCode {
    gettextrs::setlocale(gettextrs::LocaleCategory::LcAll, "");

    let Ok(dictionary) = load_dictionary()
    else {
        return ExitCode::FAILURE;
    };

    let Ok(latin_map) = load_latin_map()
    else {
        return ExitCode::FAILURE;
    };

    let Ok(puzzles) = load_puzzles()
    else {
        return ExitCode::FAILURE;
    };

    let (wakeup_read, wakeup_write) = match pipe() {
        Ok(p) => p,
        Err(e) => {
            eprintln!("pipe failed: {}", e);
            return ExitCode::FAILURE;
        },
    };

    ncurses::initscr();
    ncurses::raw();
    ncurses::noecho();
    ncurses::keypad(ncurses::stdscr(), true);
    ncurses::start_color();
    ncurses::nodelay(ncurses::stdscr(), true);

    ncurses::init_pair(
        WRONG_LETTER_COLOR,
        ncurses::COLOR_RED,
        ncurses::COLOR_BLACK,
    );
    ncurses::init_pair(
        color_for_state(PuzzleSquareState::Correct),
        ncurses::COLOR_GREEN,
        ncurses::COLOR_BLACK,
    );
    ncurses::init_pair(
        color_for_state(PuzzleSquareState::WrongPosition),
        ncurses::COLOR_YELLOW,
        ncurses::COLOR_BLACK,
    );
    ncurses::init_pair(
        color_for_state(PuzzleSquareState::Wrong),
        ncurses::COLOR_WHITE,
        ncurses::COLOR_BLACK,
    );

    let solver_thread = SolverThread::new(
        Arc::clone(&dictionary),
        wakeup_write
    );

    let mut editor = Editor::new(
        puzzles,
        dictionary,
        latin_map,
        Arc::clone(&solver_thread.solver_state),
        0,
        0,
    );

    editor.redraw();

    main_loop(&mut editor, &solver_thread, wakeup_read);

    save_puzzles(&editor.puzzles);

    std::mem::drop(editor);

    solver_thread.join();

    unsafe {
        libc::close(wakeup_read);
        libc::close(wakeup_write);
    }

    ncurses::endwin();

    ExitCode::SUCCESS
}<|MERGE_RESOLUTION|>--- conflicted
+++ resolved
@@ -275,7 +275,6 @@
     }
 }
 
-<<<<<<< HEAD
 fn remap_shavian_keyboard(ch: char) -> Option<char> {
     static MAP: [(char, char); 48] = [
         ('A', '𐑸'), ('D', '𐑞'), ('E', '𐑼'), ('H', '𐑷'), ('I', '𐑰'), ('J', '𐑡'),
@@ -289,10 +288,10 @@
     ];
 
     MAP.binary_search_by_key(&ch, |pair| pair.0).ok().map(|pos| MAP[pos].1)
-=======
+}
+
 fn is_wildcard(ch: char) -> bool {
-    ch == '.' || ch == 'Y'
->>>>>>> d7705d51
+    ch == '.'
 }
 
 impl Editor {
@@ -832,18 +831,12 @@
                 .letters
                 .iter()
                 .enumerate()
-<<<<<<< HEAD
-                .any(|(i, &ch)| {
-                    !grid::is_gap_position(i) && ch != '.'
-                });
-=======
                 .map(|(i, &ch)| {
                     let modified = !grid::is_gap_position(i) &&
                         !is_wildcard(ch);
                     (modified as u32) << i
                 })
                 .fold(0, |a, b| a | b);
->>>>>>> d7705d51
 
             self.update_words();
             self.update_word_counts();
