--- conflicted
+++ resolved
@@ -293,6 +293,16 @@
     MAP.binary_search_by_key(&ch, |pair| pair.0).ok().map(|pos| MAP[pos].1)
 }
 
+fn key_to_letter(ch: char) -> Option<char> {
+    remap_shavian_keyboard(ch).or_else(|| {
+        if ch.is_alphabetic() || ch == '.' {
+            Some(ch)
+        } else {
+            None
+        }
+    })
+}
+
 impl Editor {
     fn new(
         puzzles: Vec<Grid>,
@@ -825,20 +835,7 @@
         if let Some(ch) = char::from_u32(ch as u32) {
             if self.handle_char_shortcut(ch) {
                 self.last_key_was_letter = false;
-<<<<<<< HEAD
-            } else if let GridChoice::Solution = self.current_grid {
-                if let Some(ch) = remap_shavian_keyboard(ch) {
-                    self.add_character(ch);
-                    self.last_key_was_letter = true;
-                } else if ch.is_alphabetic() || ch == '.' {
-                    for ch in ch.to_uppercase() {
-                        self.add_character(ch);
-                    }
-                    self.last_key_was_letter = true;
-                } else {
-                    self.last_key_was_letter = false;
-=======
-            } else if ch.is_alphabetic() || ch == '.' {
+            } else if let Some(ch) = key_to_letter(ch) {
                 match self.current_grid {
                     GridChoice::Solution => {
                         for ch in ch.to_uppercase() {
@@ -846,7 +843,6 @@
                         }
                     },
                     GridChoice::Puzzle => self.find_and_swap_letter(ch),
->>>>>>> 12c1874d
                 }
             } else {
                 self.last_key_was_letter = false;
