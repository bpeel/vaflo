// Vaflo – A word game in Esperanto
// Copyright (C) 2023  Neil Roberts
//
// This program is free software: you can redistribute it and/or modify
// it under the terms of the GNU General Public License as published by
// the Free Software Foundation, either version 3 of the License, or
// (at your option) any later version.
//
// This program is distributed in the hope that it will be useful,
// but WITHOUT ANY WARRANTY; without even the implied warranty of
// MERCHANTABILITY or FITNESS FOR A PARTICULAR PURPOSE.  See the
// GNU General Public License for more details.
//
// You should have received a copy of the GNU General Public License
// along with this program.  If not, see <http://www.gnu.org/licenses/>.

mod letter_grid;
mod dictionary;
mod word_grid;
mod word_solver;
mod grid_solver;
mod permute;
mod pairs;
mod swap_solver;
mod grid;
mod word_counter;
mod stem_word;
mod solver_state;
mod crossword_solver;
mod word_search;
<<<<<<< HEAD
mod shavian;
=======
mod generate_puzzle;
>>>>>>> 5d804d70

use std::process::ExitCode;
use letter_grid::LetterGrid;
use grid::{WORD_LENGTH, N_LETTERS, N_WORDS};
use dictionary::Dictionary;
use std::ffi::c_int;
use std::sync::{Arc, mpsc};
use std::thread;
use std::collections::HashMap;
use word_grid::WordGrid;
use grid_solver::GridSolver;
use std::io::{BufRead, BufReader, Write};
use rand::Rng;
use rand::seq::SliceRandom;
use grid::{Grid, SolutionGrid, PuzzleGrid, PuzzleSquareState};
use word_counter::WordCounter;
use solver_state::{SolverState, SolverStatePair};
use chrono::{naive::Days, NaiveDate};

// Number of swaps to make when shuffling the puzzle
const N_SHUFFLE_SWAPS: usize = 10;

const WRONG_LETTER_COLOR: i16 = 1;
const FIRST_STATE_COLOR: i16 = 2;

enum EditDirection {
    Right,
    Down,
}

enum GridChoice {
    Solution,
    Puzzle,
}

#[derive(Default, Eq, PartialEq)]
enum WordState {
    #[default]
    Invalid,
    Duplicate,
    Valid,
}

#[derive(Default)]
struct Word {
    state: WordState,
    text: String,
}

enum SearchResults {
    None,
    Crosswords(Vec<crossword_solver::Crossword>),
    Words(Vec<String>),
}

struct Editor {
    dictionary: Arc<Dictionary>,
    latin_map: HashMap<String, String>,
    solver_state: Arc<SolverStatePair>,
    should_quit: bool,
    grid_x: i32,
    grid_y: i32,
    current_puzzle: usize,
    puzzles: Vec<Grid>,
    cursor_x: i32,
    cursor_y: i32,
    edit_direction: EditDirection,
    current_grid: GridChoice,
    words: [Word; N_WORDS],
    selected_position: Option<usize>,
    grid_id: usize,
    solutions: Vec<WordGrid>,
    had_all_solutions: bool,
    shortest_swap_solution: Option<usize>,
    word_counter: WordCounter,
    search_results: SearchResults,
    letter_added: bool,
    // Number of puzzles when the data was loaded
    initial_n_puzzles: usize,
}

enum SolutionEventKind {
    Grid(WordGrid),
    GridEnd,
    SwapSolution(usize),
}

struct SolutionEvent {
    id: usize,
    kind: SolutionEventKind,
}

struct SolverThread {
    word_join_handle: thread::JoinHandle<()>,
    swap_join_handle: thread::JoinHandle<()>,
    solver_state: Arc<SolverStatePair>,
    event_receiver: mpsc::Receiver<SolutionEvent>,
}

fn addch_utf8(ch: char) {
    let mut buf = [0u8; 4];

    ncurses::addstr(ch.encode_utf8(&mut buf));
}

fn draw_solution_grid(grid: &SolutionGrid, grid_x: i32, grid_y: i32) {
    for y in 0..WORD_LENGTH {
        ncurses::mv(grid_y + y as i32, grid_x);

        for x in 0..WORD_LENGTH {
            if grid::is_gap_space(x as i32, y as i32) {
                ncurses::addch(' ' as u32);
            } else {
                addch_utf8(grid.letters[y * WORD_LENGTH + x]);
            }
        }
    }
}

fn shuffle_grid(grid: &mut PuzzleGrid) {
    grid.reset();

    let mut used_squares = 0;
    let mut rng = rand::thread_rng();

    // Make 10 random swaps out of squares that aren’t involved in
    // previous swaps
    for swap_num in 0..N_SHUFFLE_SWAPS {
        let n_positions = N_LETTERS - swap_num * 2;
        let a = rng.gen_range(0..n_positions - 1);
        let b = rng.gen_range(a + 1..n_positions);

        let mut positions = (0..WORD_LENGTH * WORD_LENGTH)
            .filter(|&pos| {
                !grid::is_gap_position(pos)
                    && used_squares & (1 << pos) == 0
            });

        assert_eq!(n_positions, positions.clone().count());

        let a_pos = positions.nth(a).unwrap();
        let b_pos = positions.nth(b - a - 1).unwrap();

        grid.squares.swap(a_pos, b_pos);

        used_squares |= (1 << a_pos) | (1 << b_pos)
    }
}

fn draw_puzzle_grid(
    grid: &PuzzleGrid,
    grid_x: i32,
    grid_y: i32,
    solution: &SolutionGrid,
    selected_position: Option<usize>,
) {
    for y in 0..WORD_LENGTH {
        ncurses::mv(grid_y + y as i32, grid_x);

        for x in 0..WORD_LENGTH {
            if grid::is_gap_space(x as i32, y as i32) {
                ncurses::addch(' ' as u32);
            } else {
                let square = grid.squares[y * WORD_LENGTH + x];
                let is_selected = selected_position
                    .map(|p| p == y * WORD_LENGTH + x)
                    .unwrap_or(false);

                if is_selected {
                    ncurses::attron(ncurses::A_BOLD());
                }

                let color = ncurses::COLOR_PAIR(color_for_state(square.state));

                ncurses::attron(color);

                addch_utf8(solution.letters[square.position]);

                ncurses::attroff(color);

                if is_selected {
                    ncurses::attroff(ncurses::A_BOLD());
                }
            }
        }
    }
}

fn puzzle_x() -> i32 {
    WORD_LENGTH.max(9) as i32 + 2
}

fn draw_grid(
    grid: &Grid,
    grid_x: i32,
    grid_y: i32,
    selected_position: Option<usize>,
) {
    ncurses::mvaddstr(grid_y, grid_x, "Solution:");
    draw_solution_grid(&grid.solution, grid_x, grid_y + 1);

    let grid_x = grid_x + puzzle_x();
    ncurses::mvaddstr(grid_y, grid_x, "Puzzle:");
    draw_puzzle_grid(
        &grid.puzzle,
        grid_x, grid_y + 1,
        &grid.solution,
        selected_position,
    );
}

fn minimum_swaps<F>(
    grid: &Grid,
    should_cancel: F,
) -> Option<usize>
where
    F: FnMut() -> bool,
{
    let puzzle = grid.puzzle
        .squares
        .iter()
        .map(|square| grid.solution.letters[square.position])
        .collect::<Vec<char>>();

    swap_solver::solve_cancellable(
        &puzzle,
        &grid.solution.letters,
        should_cancel
    ).map(|solution| solution.len())
}

#[inline(always)]
fn color_for_state(state: PuzzleSquareState) -> i16 {
    state as i16 + FIRST_STATE_COLOR
}

fn date_string_for_puzzle(puzzle_num: usize) -> String {
    let start_date = NaiveDate::from_ymd_opt(2024, 3, 3).unwrap();

    match start_date.checked_add_days(Days::new(puzzle_num as u64)) {
        None => "?".to_string(),
        Some(puzzle_date) => puzzle_date.format("%a %Y-%m-%d").to_string(),
    }
}

fn remap_shavian_keyboard(ch: char) -> Option<char> {
    static MAP: [(char, char); 48] = [
        ('A', '𐑸'), ('D', '𐑞'), ('E', '𐑼'), ('H', '𐑷'), ('I', '𐑰'), ('J', '𐑡'),
        ('N', '𐑙'), ('O', '𐑴'), ('Q', '𐑻'), ('T', '𐑔'), ('U', '𐑵'), ('V', '𐑿'),
        ('W', '𐑬'), ('X', '𐑗'), ('Y', '𐑶'), ('a', '𐑨'), ('b', '𐑚'), ('d', '𐑛'),
        ('e', '𐑩'), ('f', '𐑓'), ('g', '𐑜'), ('h', '𐑣'), ('i', '𐑦'), ('j', '𐑠'),
        ('k', '𐑒'), ('l', '𐑤'), ('m', '𐑥'), ('n', '𐑯'), ('o', '𐑪'), ('p', '𐑐'),
        ('q', '𐑹'), ('r', '𐑮'), ('s', '𐑕'), ('t', '𐑑'), ('u', '𐑳'), ('v', '𐑝'),
        ('w', '𐑢'), ('x', '𐑖'), ('y', '𐑘'), ('z', '𐑟'), ('À', '𐑭'), ('È', '𐑺'),
        ('É', '𐑲'), ('Ê', '𐑽'), ('à', '𐑫'), ('è', '𐑧'), ('é', '𐑱'), ('ê', '𐑾')
    ];

    MAP.binary_search_by_key(&ch, |pair| pair.0).ok().map(|pos| MAP[pos].1)
}

impl Editor {
    fn new(
        puzzles: Vec<Grid>,
        dictionary: Arc<Dictionary>,
        latin_map: HashMap<String, String>,
        solver_state: Arc<SolverStatePair>,
        grid_x: i32,
        grid_y: i32,
    ) -> Editor {
        assert!(!puzzles.is_empty());

        let initial_n_puzzles = puzzles.len();

        let mut editor = Editor {
            dictionary,
            latin_map,
            solver_state,
            should_quit: false,
            grid_x,
            grid_y,
            current_puzzle: 0,
            puzzles,
            cursor_x: 0,
            cursor_y: 0,
            edit_direction: EditDirection::Right,
            current_grid: GridChoice::Solution,
            words: Default::default(),
            selected_position: None,
            grid_id: 0,
            solutions: Vec::new(),
            had_all_solutions: false,
            shortest_swap_solution: None,
            word_counter: WordCounter::new(),
            search_results: SearchResults::None,
            letter_added: true,
            initial_n_puzzles,
        };

        editor.update_words();
        editor.update_word_counts();
        editor.send_grid();

        editor
    }

    fn redraw(&self) {
        ncurses::clear();
        let grid = &self.puzzles[self.current_puzzle];

        draw_grid(
            grid,
            self.grid_x,
            self.grid_y,
            self.selected_position
        );

        let direction_ch = match self.edit_direction {
            EditDirection::Right => '>',
            EditDirection::Down => 'v',
        };

        let right_side = self.grid_x
            + puzzle_x()
            + WORD_LENGTH as i32
            + 5;

        ncurses::mvaddch(self.grid_y, right_side, direction_ch as u32);

        ncurses::addstr(&format!(
            " {}/{} {}",
            self.current_puzzle + 1,
            self.puzzles.len(),
            date_string_for_puzzle(self.current_puzzle),
        ));

        if self.current_puzzle >= self.initial_n_puzzles {
            ncurses::addstr(&format!(
                " +{}",
                self.current_puzzle - self.initial_n_puzzles + 1,
            ));
        }

        self.draw_words(right_side, self.grid_y + 2);
        self.draw_search_results(
            right_side,
            self.grid_y + 2 + N_WORDS as i32 + 2,
        );

        let mut y = self.grid_y + WORD_LENGTH as i32 + 3;

        if let Some(n_swaps) = self.shortest_swap_solution {
            ncurses::mvaddstr(
                y,
                self.grid_x,
                &format!("Minimum swaps: {}", n_swaps),
            );
            y += 2;
        }

        if !self.solutions.is_empty() {
            ncurses::mvaddstr(y, self.grid_x, "Solutions");

            if !self.had_all_solutions {
                ncurses::addstr("…");
            }

            ncurses::addch(':' as u32);

            y += 2;

            let max_y = ncurses::getmaxy(ncurses::stdscr());

            let wrong_letter_color = ncurses::COLOR_PAIR(WRONG_LETTER_COLOR);

            for solution in self.solutions.iter() {
                if y + WORD_LENGTH as i32 > max_y {
                    break;
                }

                let mut position = 0;

                for line in solution.to_string().lines() {
                    if line.is_empty() {
                        break;
                    }

                    ncurses::mv(y, self.grid_x);

                    for ch in line.chars() {
                        let mut letter = [0u8; 4];
                        let letter = ch.encode_utf8(&mut letter);

                        if ch != grid.solution.letters[position] {
                            ncurses::attron(wrong_letter_color);
                            ncurses::attron(ncurses::A_BOLD());
                            ncurses::addstr(letter);
                            ncurses::attroff(ncurses::A_BOLD());
                            ncurses::attroff(wrong_letter_color);
                        } else {
                            ncurses::addstr(letter);
                        }

                        position += 1;
                    }

                    y += 1;
                }

                y += 1;
            }
        }

        self.position_cursor();

        ncurses::refresh();
    }

    fn draw_words(&self, x: i32, y: i32) {
        let wrong_letter_color = ncurses::COLOR_PAIR(WRONG_LETTER_COLOR);

        ncurses::mvaddstr(y, x, "Words:");

        for (i, word) in self.words.iter().enumerate() {
            ncurses::mvaddstr(
                y + 1 + i as i32,
                x,
                &word.text,
            );
            ncurses::addch(' ' as u32);
            ncurses::addstr(
                match word.state {
                    WordState::Valid => "✅",
                    WordState::Duplicate => "♻️",
                    WordState::Invalid => "❌",
                }
            );

            if let Some(latin) = self.latin_map.get(&word.text) {
                ncurses::addch(' ' as u32);
                ncurses::addstr(latin);
            }

            for (word, count, last_use)
                in self.word_counter.counts(&word.text)
            {
                ncurses::addstr(&format!(" {}({},", word, count));

                let too_new = last_use + 30 > self.current_puzzle;

                if too_new {
                    ncurses::attron(wrong_letter_color);
                }

                ncurses::addstr(&format!("#{}", last_use + 1));

                if too_new {
                    ncurses::attroff(wrong_letter_color);
                }

                ncurses::addch(')' as u32);
            }
        }
    }

    fn draw_search_results(&self, x: i32, y: i32) {
        match self.search_results {
            SearchResults::None => (),
            SearchResults::Crosswords(ref crosswords) => {
                self.draw_crosswords(crosswords, x, y);
            },
            SearchResults::Words(ref words) => {
                self.draw_words_results(words, x, y);
            },
        }
    }

    fn draw_search_words<T: AsRef<str>>(
        &self,
        start_x: i32,
        start_y: i32,
        words: &[T],
    ) -> i32 {
        let max_x = ncurses::getmaxx(ncurses::stdscr());
        let max_y = ncurses::getmaxy(ncurses::stdscr());

        let mut x = start_x;
        let mut y = start_y;

        ncurses::mv(start_y, start_x);

        for word in words.iter() {
            if x + WORD_LENGTH as i32 + 1 > max_x {
                x = start_x;
                y += 1;

                if y >= max_y {
                    break;
                }

                ncurses::mv(y, x);
            }
            ncurses::addch(' ' as u32);
            ncurses::addstr(word.as_ref());
            x += WORD_LENGTH as i32 + 1;
        }

        y - start_y + 1
    }

    fn draw_crosswords(
        &self,
        crosswords: &Vec<crossword_solver::Crossword>,
        start_x: i32,
        mut y: i32,
    ) {
        let max_y = ncurses::getmaxy(ncurses::stdscr());

        ncurses::mvaddstr(y, start_x, "Crosswords:");
        y += 2;

        for crossword in crosswords.iter() {
            if y >= max_y {
                break;
            }

            ncurses::mv(y, start_x);
            addch_utf8(crossword.cross_letter);
            ncurses::addch(':' as u32);

            y += self.draw_search_words(start_x + 2, y, &crossword.a_words);
            y += self.draw_search_words(start_x + 2, y, &crossword.b_words);
        }
    }

    fn draw_words_results<T: AsRef<str>>(
        &self,
        words: &[T],
        x: i32,
        y: i32,
    ) {
        ncurses::mvaddstr(y, x, "Search results:");
        self.draw_search_words(x - 1, y + 2, words);
    }

    fn position_cursor(&self) {
        let x = match self.current_grid {
            GridChoice::Solution => 0,
            GridChoice::Puzzle => puzzle_x(),
        };

        ncurses::mv(
            self.grid_y + 1 + self.cursor_y,
            self.grid_x + x + self.cursor_x,
        );
    }

    fn move_cursor(&mut self, x_offset: i32, y_offset: i32) {
        let mut x = self.cursor_x + x_offset;
        let mut y = self.cursor_y + y_offset;

        if grid::is_gap_space(x, y) {
            x += x_offset;
            y += y_offset;
        }

        if x >= 0
            && x < WORD_LENGTH as i32
            && y >= 0
            && y < WORD_LENGTH as i32
        {
            self.cursor_x = x;
            self.cursor_y = y;
            self.position_cursor();
            ncurses::refresh();
        }
    }

    fn backspace(&mut self) {
        match self.edit_direction {
            EditDirection::Right => self.move_cursor(-1, 0),
            EditDirection::Down => self.move_cursor(0, -1),
        }
    }

    fn toggle_grid(&mut self) {
        self.current_grid = match self.current_grid {
            GridChoice::Solution => GridChoice::Puzzle,
            GridChoice::Puzzle => GridChoice::Solution,
        };
        self.position_cursor();
        ncurses::refresh();
    }

    fn toggle_edit_direction(&mut self) {
        self.edit_direction = match self.edit_direction {
            EditDirection::Right => EditDirection::Down,
            EditDirection::Down => EditDirection::Right,
        };
        self.redraw();
    }

    fn add_character(&mut self, ch: char) {
        let position = self.cursor_x as usize
            + self.cursor_y as usize * WORD_LENGTH;

        let grid = &mut self.puzzles[self.current_puzzle];

        let position = match self.current_grid {
            GridChoice::Solution => position,
            GridChoice::Puzzle => {
                grid.puzzle.squares[position].position
            },
        };

        grid.solution.letters[position] = ch;
        self.letter_added = true;
        grid.update_square_states();
        self.update_words();
        self.send_grid();

        match self.edit_direction {
            EditDirection::Down => {
                if self.cursor_y + 1 < WORD_LENGTH as i32 {
                    if grid::is_gap_space(self.cursor_x, self.cursor_y + 1) {
                        self.edit_direction = EditDirection::Right;
                        self.cursor_x += 1;
                    } else {
                        self.cursor_y += 1;
                    }
                }
            },
            EditDirection::Right => {
                if self.cursor_x + 1 < WORD_LENGTH as i32 {
                    if grid::is_gap_space(self.cursor_x + 1, self.cursor_y) {
                        self.edit_direction = EditDirection::Down;
                        self.cursor_y += 1;
                    } else {
                        self.cursor_x += 1;
                    }
                }
            },
        }

        self.redraw();
    }

    fn handle_key_code(&mut self, key: i32) {
        match key {
            ncurses::KEY_UP => self.move_cursor(0, -1),
            ncurses::KEY_DOWN => self.move_cursor(0, 1),
            ncurses::KEY_LEFT => self.move_cursor(-1, 0),
            ncurses::KEY_RIGHT => self.move_cursor(1, 0),
            ncurses::KEY_BACKSPACE => self.backspace(),
            ncurses::KEY_NPAGE => self.move_between_puzzles(1),
            ncurses::KEY_PPAGE => self.move_between_puzzles(-1),
            ncurses::KEY_HOME => self.set_current_puzzle(0),
            ncurses::KEY_END => self.set_current_puzzle(self.puzzles.len() - 1),
            _ => (),
        }
    }

    fn cursor_pos(&self) -> usize {
        self.cursor_x as usize + self.cursor_y as usize * WORD_LENGTH
    }

    fn handle_mark(&mut self) {
        if matches!(self.current_grid, GridChoice::Puzzle) {
            self.selected_position = Some(self.cursor_pos());

            self.redraw();
        }
    }

    fn handle_swap(&mut self) {
        if matches!(self.current_grid, GridChoice::Puzzle) {
            if let Some(pos) = self.selected_position {
                let cursor_pos = self.cursor_pos();
                let grid = &mut self.puzzles[self.current_puzzle];
                grid.puzzle.squares.swap(pos, cursor_pos);
                grid.update_square_states();
                self.selected_position = None;
                self.send_grid();
                self.redraw();
            }
        }
    }

    fn handle_char(&mut self, ch: ncurses::winttype) {
        if let Some(ch) = char::from_u32(ch as u32) {
            match ch {
                '\t' => self.toggle_grid(),
                '$' => self.toggle_edit_direction(),
                ' ' => self.handle_mark(),
                '\u{0003}' => self.should_quit = true, // Ctrl+C
                '\u{0007}' => self.generate_puzzle(), // Ctrl+G
                '\u{0010}' => self.pattern_search(), // Ctrl+P
                '\u{0012}' => self.shuffle_puzzle(), // Ctrl+R
                '\u{0013}' => self.handle_swap(), // Ctrl+S
                '\u{000a}' => self.shuffle_search_results(), // Ctrl+J
                '\u{000e}' => self.new_puzzle(), // Ctrl+N
                '\u{0018}' => self.find_crosswords(), // Ctrl+X
                ch => {
                    if let Some(ch) = remap_shavian_keyboard(ch) {
                        self.add_character(ch);
                    } else if ch.is_alphabetic() || ch == '.' {
                        for ch in ch.to_uppercase() {
                            self.add_character(ch);
                        }
                    }
                },
            }
        }
    }

    fn handle_key(&mut self, key: ncurses::WchResult) {
        match key {
            ncurses::WchResult::KeyCode(code) => self.handle_key_code(code),
            ncurses::WchResult::Char(ch) => self.handle_char(ch),
        }
    }

    fn update_words(&mut self) {
        let grid = &self.puzzles[self.current_puzzle];

        for (word_num, positions) in grid::WordPositions::new().enumerate() {
            let word = &mut self.words[word_num];
            word.text.clear();
            word.text.extend(positions.map(|pos| grid.solution.letters[pos]));

            let state = 'find_duplicate: {
                let word = &self.words[word_num];
                let stem = stem_word::stem(&word.text);

                for other_word in &self.words[0..word_num] {
                    if stem == stem_word::stem(&other_word.text) {
                        break 'find_duplicate WordState::Duplicate;
                    }
                }

                if self.dictionary.contains(word.text.chars()) {
                    WordState::Valid
                } else {
                    WordState::Invalid
                }
            };

            self.words[word_num].state = state;
        }
    }

    fn handle_solution_event(&mut self, event: SolutionEvent) {
        if event.id != self.grid_id {
            return;
        }

        match event.kind {
            SolutionEventKind::Grid(grid) => {
                self.solutions.push(grid);
                self.redraw();
            },
            SolutionEventKind::GridEnd => {
                self.had_all_solutions = true;
                self.redraw();
            },
            SolutionEventKind::SwapSolution(n_swaps) => {
                self.shortest_swap_solution = Some(n_swaps);
                self.redraw();
            },
        }
    }

    fn send_grid(&mut self) {
        self.grid_id = self.grid_id.wrapping_add(1);
        self.solutions.clear();
        self.had_all_solutions = false;
        self.shortest_swap_solution = None;

        let grid = self.puzzles[self.current_puzzle].clone();

        self.solver_state.set_grid(self.grid_id, grid);
    }

    fn set_current_puzzle(&mut self, puzzle_num: usize) {
        if puzzle_num != self.current_puzzle {
            assert!(puzzle_num < self.puzzles.len());
            self.current_puzzle = puzzle_num;

            // Set the puzzle as modified if it’s not empty
            self.letter_added = self.puzzles[self.current_puzzle]
                .solution
                .letters
                .iter()
                .enumerate()
                .any(|(i, &ch)| {
                    !grid::is_gap_position(i) && ch != '.' && ch != 'Y'
                });

            self.update_words();
            self.update_word_counts();
            self.search_results = SearchResults::None;
            self.send_grid();
            self.redraw();
        }
    }

    fn move_between_puzzles(&mut self, offset: isize) {
        let next_puzzle = self.current_puzzle.saturating_add_signed(offset)
            .min(self.puzzles.len() - 1);
        self.set_current_puzzle(next_puzzle);
    }

    fn new_puzzle(&mut self) {
        let mut grid = Grid::new();
        let letters = &mut grid.solution.letters;

        // Initialise all of the letters with the ‘.’ search pattern
        // placeholder to make it easier to search for words.
        for (i, letter) in letters.iter_mut().enumerate() {
            if !grid::is_gap_position(i) {
                *letter = '.';
            }
        }

        self.cursor_x = 0;
        self.cursor_y = 0;
        self.current_grid = GridChoice::Solution;
        self.edit_direction = EditDirection::Right;

        self.puzzles.push(grid);
        self.set_current_puzzle(self.puzzles.len() - 1);
    }

    fn shuffle_puzzle(&mut self) {
        let grid = &mut self.puzzles[self.current_puzzle];
        shuffle_grid(&mut grid.puzzle);
        grid.update_square_states();
        self.send_grid();
        self.redraw();
    }

    fn find_crosswords(&mut self) {
        let crosswords = crossword_solver::find_crosswords(
            &self.puzzles[self.current_puzzle].solution,
            self.cursor_x,
            self.cursor_y,
            &self.dictionary,
        );

        self.search_results = SearchResults::Crosswords(crosswords);

        self.redraw();
    }

    fn generate_puzzle(&mut self) {
        // Don’t do anything if the puzzle has been modified to avoid
        // accidentally erasing it
        if self.letter_added {
            return;
        }

        let grid = &mut self.puzzles[self.current_puzzle];

        if let Some(generated_puzzle) =
            generate_puzzle::generate(&self.dictionary)
        {
            grid.solution = generated_puzzle;
            grid.update_square_states();
            self.update_words();
            self.send_grid();
            self.redraw();
        }
    }

    fn pattern_search(&mut self) {
        let solution = &self.puzzles[self.current_puzzle].solution;

        let pattern = if self.cursor_y & 1 == 0 {
            solution.letters[
                self.cursor_y as usize
                    * WORD_LENGTH
                    ..(self.cursor_y as usize + 1) * WORD_LENGTH
            ].into_iter().collect::<String>()
        } else {
            (0..WORD_LENGTH)
                .map(|y| {
                    let pos = y * WORD_LENGTH + self.cursor_x as usize;
                    solution.letters[pos]
                })
                .collect::<String>()
        };

        let words = word_search::search(&pattern, &self.dictionary);

        self.search_results = SearchResults::Words(words);

        self.redraw();
    }

    fn shuffle_search_results(&mut self) {
        let mut rng = rand::thread_rng();

        match self.search_results {
            SearchResults::None => (),
            SearchResults::Crosswords(ref mut crosswords) => {
                for crossword in crosswords.iter_mut() {
                    crossword.a_words.shuffle(&mut rng);
                    crossword.b_words.shuffle(&mut rng);
                }

                crosswords.shuffle(&mut rng);
            },
            SearchResults::Words(ref mut words) => {
                words.shuffle(&mut rng);
            },
        }

        self.redraw()
    }

    fn update_word_counts(&mut self) {
        self.word_counter.clear();

        for (puzzle_num, puzzle) in self.puzzles.iter().enumerate() {
            if puzzle_num == self.current_puzzle {
                continue;
            }

            for positions in grid::WordPositions::new() {
                let word = positions.map(|pos| puzzle.solution.letters[pos]);
                self.word_counter.push(word, puzzle_num);
            }
        }
    }
}

fn load_dictionary() -> Result<Arc<Dictionary>, ()> {
    let filename = std::env::args_os()
        .nth(1)
        .unwrap_or("data/dictionary.bin".into());

    match std::fs::read(&filename) {
        Err(e) => {
            eprintln!(
                "{}: {}",
                filename.to_string_lossy(),
                e,
            );
            Err(())
        },
        Ok(d) => Ok(Arc::new(Dictionary::new(d.into_boxed_slice()))),
    }
}

fn load_latin_map() -> Result<HashMap<String, String>, ()> {
    let filename = std::env::args_os()
        .nth(2)
        .unwrap_or("data/latin-map.txt".into());

    let result = std::fs::File::open(&filename).and_then(|file| {
        let mut map = HashMap::new();

        for line in BufReader::new(file).lines() {
            if let Some((shavian, latin)) = line?.split_once(' ') {
                map.insert(shavian.to_string(), latin.to_string());
            }
        }

        Ok(map)
    });

    result.map_err(|e| {
        eprintln!(
            "{}: {}",
            filename.to_string_lossy(),
            e,
        );
        ()
    })
}

fn load_puzzles() -> Result<Vec<Grid>, ()> {
    let filename = "puzzles.txt";
    let mut puzzles = Vec::new();

    let f = match std::fs::File::open(filename) {
        Ok(f) => f,
        Err(e) => {
            if e.kind() == std::io::ErrorKind::NotFound {
                return Ok(vec![Grid::new()]);
            } else {
                eprintln!("{}: {}", filename, e);
                return Err(());
            }
        },
    };

    for (line_num, line) in std::io::BufReader::new(f).lines().enumerate() {
        let line = match line {
            Ok(line) => line,
            Err(e) => {
                eprintln!("{}: {}", filename, e);
                return Err(());
            },
        };

        let line = line.trim();

        if line.is_empty() || line.starts_with('#') {
            continue;
        }

        match line.parse::<Grid>() {
            Ok(grid) => puzzles.push(grid),
            Err(e) => {
                eprintln!("{}:{}: {}", filename, line_num + 1, e);
                return Err(());
            },
        }
    }

    if puzzles.is_empty() {
        eprintln!("{}: empty file", filename);
        return Err(());
    }

    Ok(puzzles)
}

fn save_puzzles(puzzles: &[Grid]) {
    let f = match std::fs::File::create("puzzles.txt.tmp") {
        Ok(f) => f,
        Err(_) => return,
    };

    let mut writer = std::io::BufWriter::new(f);

    for puzzle in puzzles.iter() {
        if writeln!(writer, "{}", puzzle).is_err() {
            return;
        }
    }

    if writer.flush().is_err() {
        return;
    }

    std::mem::drop(writer);

    let _ = std::fs::rename("puzzles.txt.tmp", "puzzles.txt");
}

fn main_loop(
    editor: &mut Editor,
    solver_thread: &SolverThread,
    wakeup_fd: c_int,
) {
    while !editor.should_quit {
        let mut pollfds = [
            libc::pollfd {
                fd: libc::STDIN_FILENO,
                events: libc::POLLIN,
                revents: 0,
            },
            libc::pollfd {
                fd: wakeup_fd,
                events: libc::POLLIN,
                revents: 0,
            },
        ];

        let poll_result = unsafe {
            libc::poll(
                &mut pollfds as *mut libc::pollfd,
                pollfds.len() as libc::nfds_t,
                -1, // timeout
            )
        };

        if poll_result < 0 {
            if std::io::Error::last_os_error().kind()
                == std::io::ErrorKind::Interrupted
            {
                continue;
            }

            eprintln!("poll failed");
            break;
        }

        if (pollfds[0].revents | pollfds[1].revents)
            & (libc::POLLHUP | libc::POLLERR)
            != 0
        {
            break;
        }

        if pollfds[0].revents & libc::POLLIN != 0 {
            if let Some(key) = ncurses::get_wch() {
                editor.handle_key(key);
            }
        }

        if pollfds[1].revents & libc::POLLIN != 0 {
            let mut bytes = [0u8];

            let read_ret = unsafe {
                libc::read(wakeup_fd, bytes.as_mut_ptr().cast(), 1)
            };

            if read_ret <= 0 {
                break;
            }
        }

        for event in solver_thread.event_receiver.try_iter() {
            editor.handle_solution_event(event);
        }
    }
}

impl SolutionEvent {
    fn new(id: usize, kind: SolutionEventKind) -> SolutionEvent {
        SolutionEvent { id, kind }
    }
}

struct EventSender {
    sender: mpsc::Sender<SolutionEvent>,
    wakeup_fd: c_int,
}

impl EventSender {
    fn new(
        sender: mpsc::Sender<SolutionEvent>,
        wakeup_fd: c_int,
    ) -> EventSender {
        EventSender {
            sender,
            wakeup_fd,
        }
    }

    fn send(
        &self,
        event: SolutionEvent,
    ) -> Result<(), mpsc::SendError<SolutionEvent>> {
        self.sender.send(event)?;

        let wakeup_bytes = [b'!'];

        unsafe {
            libc::write(self.wakeup_fd, wakeup_bytes.as_ptr().cast(), 1);
        }

        Ok(())
    }
}

impl SolverThread {
    fn new(
        dictionary: Arc<Dictionary>,
        wakeup_fd: c_int,
    ) -> SolverThread {
        let (event_sender, event_receiver) = mpsc::channel();

        let word_event_sender = EventSender::new(
            event_sender.clone(),
            wakeup_fd,
        );
        let swap_event_sender = EventSender::new(event_sender, wakeup_fd);

        let solver_state = Arc::new(SolverStatePair::new());
        let word_solver_state = Arc::clone(&solver_state);
        let swap_solver_state = Arc::clone(&solver_state);

        let word_join_handle = thread::spawn(move || {
            let mut completed_grid_id = None;

            'thread_loop: loop {
                let (grid_id, grid) = match word_solver_state.wait(
                    completed_grid_id
                ) {
                    SolverState::Idle => unreachable!(),
                    SolverState::Task { grid_id, grid } => (grid_id, grid),
                    SolverState::Quit => break 'thread_loop,
                };

                completed_grid_id = Some(grid_id);

                let Ok(grid) = LetterGrid::from_grid(&grid)
                else {
                    continue;
                };

                let mut solver = GridSolver::new(
                    WordGrid::new(&grid),
                    &dictionary,
                );

                while let Some(solution) = solver.next() {
                    let event = SolutionEvent::new(
                        grid_id,
                        SolutionEventKind::Grid(solution),
                    );
                    if word_event_sender.send(event).is_err() {
                        break 'thread_loop;
                    }
                }

                if word_event_sender.send(SolutionEvent::new(
                    grid_id,
                    SolutionEventKind::GridEnd,
                )).is_err() {
                    break;
                }
            }
        });

        let swap_join_handle = thread::spawn(move || {
            let mut completed_grid_id = None;

            'thread_loop: loop {
                let (grid_id, grid) = match swap_solver_state.wait(
                    completed_grid_id
                ) {
                    SolverState::Idle => unreachable!(),
                    SolverState::Task { grid_id, grid } => (grid_id, grid),
                    SolverState::Quit => break 'thread_loop,
                };

                completed_grid_id = Some(grid_id);

                let should_cancel = || {
                    swap_solver_state.later_task_is_pending(completed_grid_id)
                };

                if let Some(n_swaps) = minimum_swaps(&grid, should_cancel) {
                    let event = SolutionEvent::new(
                        grid_id,
                        SolutionEventKind::SwapSolution(n_swaps),
                    );
                    if swap_event_sender.send(event).is_err() {
                        break;
                    }
                }
            }
        });

        SolverThread {
            word_join_handle,
            swap_join_handle,
            solver_state,
            event_receiver,
        }
    }

    fn join(self) {
        let SolverThread {
            word_join_handle,
            swap_join_handle,
            event_receiver,
            solver_state,
        } = self;

        solver_state.quit();

        // Drop the mpsc so that the thread will quit if it tries to send
        std::mem::drop(event_receiver);

        let _ = word_join_handle.join();
        let _ = swap_join_handle.join();
    }
}

fn pipe() -> Result<(c_int, c_int), std::io::Error> {
    let mut fds = [0, 0];

    let pipe_result = unsafe {
        libc::pipe(fds.as_mut_ptr())
    };

    if pipe_result < 0 {
        Err(std::io::Error::last_os_error())
    } else {
        Ok((fds[0], fds[1]))
    }
}

fn main() -> ExitCode {
    gettextrs::setlocale(gettextrs::LocaleCategory::LcAll, "");

    let Ok(dictionary) = load_dictionary()
    else {
        return ExitCode::FAILURE;
    };

    let Ok(latin_map) = load_latin_map()
    else {
        return ExitCode::FAILURE;
    };

    let Ok(puzzles) = load_puzzles()
    else {
        return ExitCode::FAILURE;
    };

    let (wakeup_read, wakeup_write) = match pipe() {
        Ok(p) => p,
        Err(e) => {
            eprintln!("pipe failed: {}", e);
            return ExitCode::FAILURE;
        },
    };

    ncurses::initscr();
    ncurses::raw();
    ncurses::noecho();
    ncurses::keypad(ncurses::stdscr(), true);
    ncurses::start_color();
    ncurses::nodelay(ncurses::stdscr(), true);

    ncurses::init_pair(
        WRONG_LETTER_COLOR,
        ncurses::COLOR_RED,
        ncurses::COLOR_BLACK,
    );
    ncurses::init_pair(
        color_for_state(PuzzleSquareState::Correct),
        ncurses::COLOR_GREEN,
        ncurses::COLOR_BLACK,
    );
    ncurses::init_pair(
        color_for_state(PuzzleSquareState::WrongPosition),
        ncurses::COLOR_YELLOW,
        ncurses::COLOR_BLACK,
    );
    ncurses::init_pair(
        color_for_state(PuzzleSquareState::Wrong),
        ncurses::COLOR_WHITE,
        ncurses::COLOR_BLACK,
    );

    let solver_thread = SolverThread::new(
        Arc::clone(&dictionary),
        wakeup_write
    );

    let mut editor = Editor::new(
        puzzles,
        dictionary,
        latin_map,
        Arc::clone(&solver_thread.solver_state),
        0,
        0,
    );

    editor.redraw();

    main_loop(&mut editor, &solver_thread, wakeup_read);

    save_puzzles(&editor.puzzles);

    std::mem::drop(editor);

    solver_thread.join();

    unsafe {
        libc::close(wakeup_read);
        libc::close(wakeup_write);
    }

    ncurses::endwin();

    ExitCode::SUCCESS
}<|MERGE_RESOLUTION|>--- conflicted
+++ resolved
@@ -28,11 +28,8 @@
 mod solver_state;
 mod crossword_solver;
 mod word_search;
-<<<<<<< HEAD
 mod shavian;
-=======
 mod generate_puzzle;
->>>>>>> 5d804d70
 
 use std::process::ExitCode;
 use letter_grid::LetterGrid;
@@ -827,7 +824,7 @@
                 .iter()
                 .enumerate()
                 .any(|(i, &ch)| {
-                    !grid::is_gap_position(i) && ch != '.' && ch != 'Y'
+                    !grid::is_gap_position(i) && ch != '.'
                 });
 
             self.update_words();
