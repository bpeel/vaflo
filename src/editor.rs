--- conflicted
+++ resolved
@@ -275,13 +275,6 @@
     }
 }
 
-<<<<<<< HEAD
-fn is_wildcard(ch: char) -> bool {
-    ch == '.'
-}
-
-=======
->>>>>>> b2ad2789
 impl Editor {
     fn new(
         puzzles: Vec<Grid>,
