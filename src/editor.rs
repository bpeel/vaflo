// Vaflo – A word game in Esperanto
// Copyright (C) 2023  Neil Roberts
//
// This program is free software: you can redistribute it and/or modify
// it under the terms of the GNU General Public License as published by
// the Free Software Foundation, either version 3 of the License, or
// (at your option) any later version.
//
// This program is distributed in the hope that it will be useful,
// but WITHOUT ANY WARRANTY; without even the implied warranty of
// MERCHANTABILITY or FITNESS FOR A PARTICULAR PURPOSE.  See the
// GNU General Public License for more details.
//
// You should have received a copy of the GNU General Public License
// along with this program.  If not, see <http://www.gnu.org/licenses/>.

mod letter_grid;
mod dictionary;
mod word_grid;
mod word_solver;
mod grid_solver;
mod permute;
mod pairs;
mod swap_solver;
mod grid;
mod word_counter;
mod stem_word;
mod solver_state;
mod crossword_solver;
mod word_search;

use std::process::ExitCode;
use letter_grid::LetterGrid;
use grid::{WORD_LENGTH, N_LETTERS, N_WORDS};
use dictionary::Dictionary;
use std::ffi::c_int;
use std::sync::{Arc, mpsc};
use std::thread;
use word_grid::WordGrid;
use grid_solver::GridSolver;
use std::io::{BufRead, Write};
use rand::Rng;
use rand::seq::SliceRandom;
use grid::{Grid, SolutionGrid, PuzzleGrid, PuzzleSquareState};
use word_counter::WordCounter;
use solver_state::{SolverState, SolverStatePair};
use chrono::{naive::Days, NaiveDate};

// Number of swaps to make when shuffling the puzzle
const N_SHUFFLE_SWAPS: usize = 10;

const WRONG_LETTER_COLOR: i16 = 1;
const FIRST_STATE_COLOR: i16 = 2;

enum EditDirection {
    Right,
    Down,
}

enum GridChoice {
    Solution,
    Puzzle,
}

#[derive(Default, Eq, PartialEq)]
enum WordState {
    #[default]
    Invalid,
    Duplicate,
    Valid,
}

#[derive(Default)]
struct Word {
    state: WordState,
    text: String,
}

enum SearchResults {
    None,
    Crosswords(Vec<crossword_solver::Crossword>),
    Words(Vec<String>),
}

struct Editor {
    dictionary: Arc<Dictionary>,
    solver_state: Arc<SolverStatePair>,
    should_quit: bool,
    grid_x: i32,
    grid_y: i32,
    current_puzzle: usize,
    puzzles: Vec<Grid>,
    cursor_x: i32,
    cursor_y: i32,
    edit_direction: EditDirection,
    current_grid: GridChoice,
    words: [Word; N_WORDS],
    selected_position: Option<usize>,
    grid_id: usize,
    solutions: Vec<WordGrid>,
    had_all_solutions: bool,
    shortest_swap_solution: Option<usize>,
    word_counter: WordCounter,
    search_results: SearchResults,
}

enum SolutionEventKind {
    Grid(WordGrid),
    GridEnd,
    SwapSolution(usize),
}

struct SolutionEvent {
    id: usize,
    kind: SolutionEventKind,
}

struct SolverThread {
    word_join_handle: thread::JoinHandle<()>,
    swap_join_handle: thread::JoinHandle<()>,
    solver_state: Arc<SolverStatePair>,
    event_receiver: mpsc::Receiver<SolutionEvent>,
}

fn addch_utf8(ch: char) {
    let mut buf = [0u8; 4];

    ncurses::addstr(ch.encode_utf8(&mut buf));
}

fn draw_solution_grid(grid: &SolutionGrid, grid_x: i32, grid_y: i32) {
    for y in 0..WORD_LENGTH {
        ncurses::mv(grid_y + y as i32, grid_x);

        for x in 0..WORD_LENGTH {
            if grid::is_gap_space(x as i32, y as i32) {
                ncurses::addch(' ' as u32);
            } else {
                addch_utf8(grid.letters[y * WORD_LENGTH + x]);
            }
        }
    }
}

fn shuffle_grid(grid: &mut PuzzleGrid) {
    grid.reset();

    let mut used_squares = 0;
    let mut rng = rand::thread_rng();

    // Make 10 random swaps out of squares that aren’t involved in
    // previous swaps
    for swap_num in 0..N_SHUFFLE_SWAPS {
        let n_positions = N_LETTERS - swap_num * 2;
        let a = rng.gen_range(0..n_positions - 1);
        let b = rng.gen_range(a + 1..n_positions);

        let mut positions = (0..WORD_LENGTH * WORD_LENGTH)
            .filter(|&pos| {
                !grid::is_gap_position(pos)
                    && used_squares & (1 << pos) == 0
            });

        assert_eq!(n_positions, positions.clone().count());

        let a_pos = positions.nth(a).unwrap();
        let b_pos = positions.nth(b - a - 1).unwrap();

        grid.squares.swap(a_pos, b_pos);

        used_squares |= (1 << a_pos) | (1 << b_pos)
    }
}

fn draw_puzzle_grid(
    grid: &PuzzleGrid,
    grid_x: i32,
    grid_y: i32,
    solution: &SolutionGrid,
    selected_position: Option<usize>,
) {
    for y in 0..WORD_LENGTH {
        ncurses::mv(grid_y + y as i32, grid_x);

        for x in 0..WORD_LENGTH {
            if grid::is_gap_space(x as i32, y as i32) {
                ncurses::addch(' ' as u32);
            } else {
                let square = grid.squares[y * WORD_LENGTH + x];
                let is_selected = selected_position
                    .map(|p| p == y * WORD_LENGTH + x)
                    .unwrap_or(false);

                if is_selected {
                    ncurses::attron(ncurses::A_BOLD());
                }

                let color = ncurses::COLOR_PAIR(color_for_state(square.state));

                ncurses::attron(color);

                addch_utf8(solution.letters[square.position]);

                ncurses::attroff(color);

                if is_selected {
                    ncurses::attroff(ncurses::A_BOLD());
                }
            }
        }
    }
}

fn puzzle_x() -> i32 {
    WORD_LENGTH.max(9) as i32 + 2
}

fn draw_grid(
    grid: &Grid,
    grid_x: i32,
    grid_y: i32,
    selected_position: Option<usize>,
) {
    ncurses::mvaddstr(grid_y, grid_x, "Solution:");
    draw_solution_grid(&grid.solution, grid_x, grid_y + 1);

    let grid_x = grid_x + puzzle_x();
    ncurses::mvaddstr(grid_y, grid_x, "Puzzle:");
    draw_puzzle_grid(
        &grid.puzzle,
        grid_x, grid_y + 1,
        &grid.solution,
        selected_position,
    );
}

fn minimum_swaps<F>(
    grid: &Grid,
    should_cancel: F,
) -> Option<usize>
where
    F: FnMut() -> bool,
{
    let puzzle = grid.puzzle
        .squares
        .iter()
        .map(|square| grid.solution.letters[square.position])
        .collect::<Vec<char>>();

    swap_solver::solve_cancellable(
        &puzzle,
        &grid.solution.letters,
        should_cancel
    ).map(|solution| solution.len())
}

#[inline(always)]
fn color_for_state(state: PuzzleSquareState) -> i16 {
    state as i16 + FIRST_STATE_COLOR
}

fn date_string_for_puzzle(puzzle_num: usize) -> String {
    let start_date = NaiveDate::from_ymd_opt(2024, 3, 1).unwrap();

    match start_date.checked_add_days(Days::new(puzzle_num as u64)) {
        None => "?".to_string(),
        Some(puzzle_date) => puzzle_date.format("%a %Y-%m-%d").to_string(),
    }
}

impl Editor {
    fn new(
        puzzles: Vec<Grid>,
        dictionary: Arc<Dictionary>,
        solver_state: Arc<SolverStatePair>,
        grid_x: i32,
        grid_y: i32,
    ) -> Editor {
        assert!(!puzzles.is_empty());

        let mut editor = Editor {
            dictionary,
            solver_state,
            should_quit: false,
            grid_x,
            grid_y,
            current_puzzle: 0,
            puzzles,
            cursor_x: 0,
            cursor_y: 0,
            edit_direction: EditDirection::Right,
            current_grid: GridChoice::Solution,
            words: Default::default(),
            selected_position: None,
            grid_id: 0,
            solutions: Vec::new(),
            had_all_solutions: false,
            shortest_swap_solution: None,
            word_counter: WordCounter::new(),
            search_results: SearchResults::None,
        };

        editor.update_words();
        editor.update_word_counts();
        editor.send_grid();

        editor
    }

    fn redraw(&self) {
        ncurses::clear();
        let grid = &self.puzzles[self.current_puzzle];

        draw_grid(
            grid,
            self.grid_x,
            self.grid_y,
            self.selected_position
        );

        let direction_ch = match self.edit_direction {
            EditDirection::Right => '>',
            EditDirection::Down => 'v',
        };

        let right_side = self.grid_x
            + puzzle_x()
            + WORD_LENGTH as i32
            + 5;

        ncurses::mvaddch(self.grid_y, right_side, direction_ch as u32);

        ncurses::addstr(&format!(
            " {}/{} {}",
            self.current_puzzle + 1,
            self.puzzles.len(),
            date_string_for_puzzle(self.current_puzzle),
        ));

        self.draw_words(right_side, self.grid_y + 2);
        self.draw_search_results(
            right_side,
            self.grid_y + 2 + N_WORDS as i32 + 2,
        );

        let mut y = self.grid_y + WORD_LENGTH as i32 + 3;

        if let Some(n_swaps) = self.shortest_swap_solution {
            ncurses::mvaddstr(
                y,
                self.grid_x,
                &format!("Minimum swaps: {}", n_swaps),
            );
            y += 2;
        }

        if !self.solutions.is_empty() {
            ncurses::mvaddstr(y, self.grid_x, "Solutions");

            if !self.had_all_solutions {
                ncurses::addstr("…");
            }

            ncurses::addch(':' as u32);

            y += 2;

            let max_y = ncurses::getmaxy(ncurses::stdscr());

            let wrong_letter_color = ncurses::COLOR_PAIR(WRONG_LETTER_COLOR);

            for solution in self.solutions.iter() {
                if y + WORD_LENGTH as i32 > max_y {
                    break;
                }

                let mut position = 0;

                for line in solution.to_string().lines() {
                    if line.is_empty() {
                        break;
                    }

                    ncurses::mv(y, self.grid_x);

                    for ch in line.chars() {
                        let mut letter = [0u8; 4];
                        let letter = ch.encode_utf8(&mut letter);

                        if ch != grid.solution.letters[position] {
                            ncurses::attron(wrong_letter_color);
                            ncurses::attron(ncurses::A_BOLD());
                            ncurses::addstr(letter);
                            ncurses::attroff(ncurses::A_BOLD());
                            ncurses::attroff(wrong_letter_color);
                        } else {
                            ncurses::addstr(letter);
                        }

                        position += 1;
                    }

                    y += 1;
                }

                y += 1;
            }
        }

        self.position_cursor();

        ncurses::refresh();
    }

    fn draw_words(&self, x: i32, y: i32) {
        let wrong_letter_color = ncurses::COLOR_PAIR(WRONG_LETTER_COLOR);

        ncurses::mvaddstr(y, x, "Words:");

        for (i, word) in self.words.iter().enumerate() {
            ncurses::mvaddstr(
                y + 1 + i as i32,
                x,
                &word.text,
            );
            ncurses::addch(' ' as u32);
            ncurses::addstr(
                match word.state {
                    WordState::Valid => "✅",
                    WordState::Duplicate => "♻️",
                    WordState::Invalid => "❌",
                }
            );

            for (word, count, last_use)
                in self.word_counter.counts(&word.text)
            {
                ncurses::addstr(&format!(" {}({},", word, count));

                let too_new = self.current_puzzle - last_use < 30;

                if too_new {
                    ncurses::attron(wrong_letter_color);
                }

                ncurses::addstr(&format!("#{}", last_use + 1));

                if too_new {
                    ncurses::attroff(wrong_letter_color);
                }

                ncurses::addch(')' as u32);
            }
        }
    }

    fn draw_search_results(&self, x: i32, y: i32) {
        match self.search_results {
            SearchResults::None => (),
            SearchResults::Crosswords(ref crosswords) => {
                self.draw_crosswords(crosswords, x, y);
            },
            SearchResults::Words(ref words) => {
                self.draw_words_results(words, x, y);
            },
        }
    }

    fn draw_search_words<T: AsRef<str>>(
        &self,
        start_x: i32,
        start_y: i32,
        words: &[T],
    ) -> i32 {
        let max_x = ncurses::getmaxx(ncurses::stdscr());
        let max_y = ncurses::getmaxy(ncurses::stdscr());

        let mut x = start_x;
        let mut y = start_y;

        ncurses::mv(start_y, start_x);

        for word in words.iter() {
            if x + WORD_LENGTH as i32 + 1 > max_x {
                x = start_x;
                y += 1;

                if y >= max_y {
                    break;
                }

                ncurses::mv(y, x);
            }
            ncurses::addch(' ' as u32);
            ncurses::addstr(word.as_ref());
            x += WORD_LENGTH as i32 + 1;
        }

        y - start_y + 1
    }

    fn draw_crosswords(
        &self,
        crosswords: &Vec<crossword_solver::Crossword>,
        start_x: i32,
        mut y: i32,
    ) {
        let max_y = ncurses::getmaxy(ncurses::stdscr());

        ncurses::mvaddstr(y, start_x, "Crosswords:");
        y += 2;

        for crossword in crosswords.iter() {
            if y >= max_y {
                break;
            }

            ncurses::mv(y, start_x);
            addch_utf8(crossword.cross_letter);
            ncurses::addch(':' as u32);

            y += self.draw_search_words(start_x + 2, y, &crossword.a_words);
            y += self.draw_search_words(start_x + 2, y, &crossword.b_words);
        }
    }

    fn draw_words_results<T: AsRef<str>>(
        &self,
        words: &[T],
        x: i32,
        y: i32,
    ) {
        ncurses::mvaddstr(y, x, "Search results:");
        self.draw_search_words(x - 1, y + 2, words);
    }

    fn position_cursor(&self) {
        let x = match self.current_grid {
            GridChoice::Solution => 0,
            GridChoice::Puzzle => puzzle_x(),
        };

        ncurses::mv(
            self.grid_y + 1 + self.cursor_y,
            self.grid_x + x + self.cursor_x,
        );
    }

    fn move_cursor(&mut self, x_offset: i32, y_offset: i32) {
        let mut x = self.cursor_x + x_offset;
        let mut y = self.cursor_y + y_offset;

        if grid::is_gap_space(x, y) {
            x += x_offset;
            y += y_offset;
        }

        if x >= 0
            && x < WORD_LENGTH as i32
            && y >= 0
            && y < WORD_LENGTH as i32
        {
            self.cursor_x = x;
            self.cursor_y = y;
            self.position_cursor();
            ncurses::refresh();
        }
    }

    fn backspace(&mut self) {
        match self.edit_direction {
            EditDirection::Right => self.move_cursor(-1, 0),
            EditDirection::Down => self.move_cursor(0, -1),
        }
    }

    fn toggle_grid(&mut self) {
        self.current_grid = match self.current_grid {
            GridChoice::Solution => GridChoice::Puzzle,
            GridChoice::Puzzle => GridChoice::Solution,
        };
        self.position_cursor();
        ncurses::refresh();
    }

    fn toggle_edit_direction(&mut self) {
        self.edit_direction = match self.edit_direction {
            EditDirection::Right => EditDirection::Down,
            EditDirection::Down => EditDirection::Right,
        };
        self.redraw();
    }

    fn add_character(&mut self, ch: char) {
        let position = self.cursor_x as usize
            + self.cursor_y as usize * WORD_LENGTH;

        let grid = &mut self.puzzles[self.current_puzzle];

        let position = match self.current_grid {
            GridChoice::Solution => position,
            GridChoice::Puzzle => {
                grid.puzzle.squares[position].position
            },
        };

        grid.solution.letters[position] = ch;
        grid.update_square_states();
        self.update_words();
        self.send_grid();

        match self.edit_direction {
            EditDirection::Down => {
                if self.cursor_y + 1 < WORD_LENGTH as i32 {
                    self.cursor_y += 1;
                    if grid::is_gap_space(self.cursor_x, self.cursor_y) {
                        self.cursor_y += 1;
                    }
                }
            },
            EditDirection::Right => {
                if self.cursor_x + 1 < WORD_LENGTH as i32 {
                    self.cursor_x += 1;
                    if grid::is_gap_space(self.cursor_x, self.cursor_y) {
                        self.cursor_x += 1;
                    }
                }
            },
        }

        self.redraw();
    }

    fn handle_key_code(&mut self, key: i32) {
        match key {
            ncurses::KEY_UP => self.move_cursor(0, -1),
            ncurses::KEY_DOWN => self.move_cursor(0, 1),
            ncurses::KEY_LEFT => self.move_cursor(-1, 0),
            ncurses::KEY_RIGHT => self.move_cursor(1, 0),
            ncurses::KEY_BACKSPACE => self.backspace(),
            ncurses::KEY_NPAGE => self.move_between_puzzles(1),
            ncurses::KEY_PPAGE => self.move_between_puzzles(-1),
            ncurses::KEY_HOME => self.set_current_puzzle(0),
            ncurses::KEY_END => self.set_current_puzzle(self.puzzles.len() - 1),
            _ => (),
        }
    }

    fn cursor_pos(&self) -> usize {
        self.cursor_x as usize + self.cursor_y as usize * WORD_LENGTH
    }

    fn handle_mark(&mut self) {
        if matches!(self.current_grid, GridChoice::Puzzle) {
            self.selected_position = Some(self.cursor_pos());

            self.redraw();
        }
    }

    fn handle_swap(&mut self) {
        if matches!(self.current_grid, GridChoice::Puzzle) {
            if let Some(pos) = self.selected_position {
                let cursor_pos = self.cursor_pos();
                let grid = &mut self.puzzles[self.current_puzzle];
                grid.puzzle.squares.swap(pos, cursor_pos);
                grid.update_square_states();
                self.selected_position = None;
                self.send_grid();
                self.redraw();
            }
        }
    }

    fn handle_char(&mut self, ch: ncurses::winttype) {
        if let Some(ch) = char::from_u32(ch as u32) {
            match ch {
                '\t' => self.toggle_grid(),
                '$' => self.toggle_edit_direction(),
                ' ' => self.handle_mark(),
                '\u{0003}' => self.should_quit = true, // Ctrl+C
                '\u{0010}' => self.pattern_search(), // Ctrl+P
                '\u{0012}' => self.shuffle_puzzle(), // Ctrl+R
                '\u{0013}' => self.handle_swap(), // Ctrl+S
                '\u{000a}' => self.shuffle_search_results(), // Ctrl+J
                '\u{000e}' => self.new_puzzle(), // Ctrl+N
                '\u{0018}' => self.find_crosswords(), // Ctrl+X
                ch if ch.is_alphabetic() || ch == '.' => {
                    for ch in ch.to_uppercase() {
                        self.add_character(ch);
                    }
                },
                _ => (),
            }
        }
    }

    fn handle_key(&mut self, key: ncurses::WchResult) {
        match key {
            ncurses::WchResult::KeyCode(code) => self.handle_key_code(code),
            ncurses::WchResult::Char(ch) => self.handle_char(ch),
        }
    }

    fn update_words(&mut self) {
        let grid = &self.puzzles[self.current_puzzle];

        for (word_num, positions) in grid::WordPositions::new().enumerate() {
            let word = &mut self.words[word_num];
            word.text.clear();
            word.text.extend(positions.map(|pos| grid.solution.letters[pos]));

            let state = 'find_duplicate: {
                let word = &self.words[word_num];
                let stem = stem_word::stem(&word.text);

                for other_word in &self.words[0..word_num] {
                    if stem == stem_word::stem(&other_word.text) {
                        break 'find_duplicate WordState::Duplicate;
                    }
                }

                if self.dictionary.contains(word.text.chars()) {
                    WordState::Valid
                } else {
                    WordState::Invalid
                }
            };

            self.words[word_num].state = state;
        }
    }

    fn handle_solution_event(&mut self, event: SolutionEvent) {
        if event.id != self.grid_id {
            return;
        }

        match event.kind {
            SolutionEventKind::Grid(grid) => {
                self.solutions.push(grid);
                self.redraw();
            },
            SolutionEventKind::GridEnd => {
                self.had_all_solutions = true;
                self.redraw();
            },
            SolutionEventKind::SwapSolution(n_swaps) => {
                self.shortest_swap_solution = Some(n_swaps);
                self.redraw();
            },
        }
    }

    fn send_grid(&mut self) {
        self.grid_id = self.grid_id.wrapping_add(1);
        self.solutions.clear();
        self.had_all_solutions = false;
        self.shortest_swap_solution = None;

        let grid = self.puzzles[self.current_puzzle].clone();

        self.solver_state.set_grid(self.grid_id, grid);
    }

    fn set_current_puzzle(&mut self, puzzle_num: usize) {
        if puzzle_num != self.current_puzzle {
            assert!(puzzle_num < self.puzzles.len());
            self.current_puzzle = puzzle_num;
            self.update_words();
            self.update_word_counts();
            self.search_results = SearchResults::None;
            self.send_grid();
            self.redraw();
        }
    }

    fn move_between_puzzles(&mut self, offset: isize) {
        let next_puzzle = self.current_puzzle.saturating_add_signed(offset)
            .min(self.puzzles.len() - 1);
        self.set_current_puzzle(next_puzzle);
    }

    fn new_puzzle(&mut self) {
        let mut grid = Grid::new();
        let letters = &mut grid.solution.letters;

        // Initialise all of the letters with the ‘.’ search pattern
        // placeholder to make it easier to search for words.
        for (i, letter) in letters.iter_mut().enumerate() {
            if !grid::is_gap_position(i) {
                *letter = '.';
            }
        }

<<<<<<< HEAD
=======
        // Set the letters at intersections on the leftmost and
        // bottomost words to the 'Y' pattern
        for i in (0..WORD_LENGTH).step_by(2) {
            letters[WORD_LENGTH * i + (WORD_LENGTH - 1)] = 'Y';
            letters[WORD_LENGTH * (WORD_LENGTH - 1) + i] = 'Y';
        }

        self.cursor_x = 0;
        self.cursor_y = 0;
        self.current_grid = GridChoice::Solution;
        self.edit_direction = EditDirection::Right;

>>>>>>> d4706713
        self.puzzles.push(grid);
        self.set_current_puzzle(self.puzzles.len() - 1);
    }

    fn shuffle_puzzle(&mut self) {
        let grid = &mut self.puzzles[self.current_puzzle];
        shuffle_grid(&mut grid.puzzle);
        grid.update_square_states();
        self.send_grid();
        self.redraw();
    }

    fn find_crosswords(&mut self) {
        let crosswords = crossword_solver::find_crosswords(
            &self.puzzles[self.current_puzzle].solution,
            self.cursor_x,
            self.cursor_y,
            &self.dictionary,
        );

        self.search_results = SearchResults::Crosswords(crosswords);

        self.redraw();
    }

    fn pattern_search(&mut self) {
        let solution = &self.puzzles[self.current_puzzle].solution;

        let pattern = if self.cursor_y & 1 == 0 {
            solution.letters[
                self.cursor_y as usize
                    * WORD_LENGTH
                    ..(self.cursor_y as usize + 1) * WORD_LENGTH
            ].into_iter().collect::<String>()
        } else {
            (0..WORD_LENGTH)
                .map(|y| {
                    let pos = y * WORD_LENGTH + self.cursor_x as usize;
                    solution.letters[pos]
                })
                .collect::<String>()
        };

        let words = word_search::search(&pattern, &self.dictionary);

        self.search_results = SearchResults::Words(words);

        self.redraw();
    }

    fn shuffle_search_results(&mut self) {
        let mut rng = rand::thread_rng();

        match self.search_results {
            SearchResults::None => (),
            SearchResults::Crosswords(ref mut crosswords) => {
                for crossword in crosswords.iter_mut() {
                    crossword.a_words.shuffle(&mut rng);
                    crossword.b_words.shuffle(&mut rng);
                }

                crosswords.shuffle(&mut rng);
            },
            SearchResults::Words(ref mut words) => {
                words.shuffle(&mut rng);
            },
        }

        self.redraw()
    }

    fn update_word_counts(&mut self) {
        self.word_counter.clear();

        for (puzzle_num, puzzle) in self.puzzles.iter().enumerate() {
            if puzzle_num == self.current_puzzle {
                continue;
            }

            for positions in grid::WordPositions::new() {
                let word = positions.map(|pos| puzzle.solution.letters[pos]);
                self.word_counter.push(word, puzzle_num);
            }
        }
    }
}

fn load_dictionary() -> Result<Arc<Dictionary>, ()> {
    let filename = std::env::args_os()
        .nth(1)
        .unwrap_or("data/dictionary.bin".into());

    match std::fs::read(&filename) {
        Err(e) => {
            eprintln!(
                "{}: {}",
                filename.to_string_lossy(),
                e,
            );
            Err(())
        },
        Ok(d) => Ok(Arc::new(Dictionary::new(d.into_boxed_slice()))),
    }
}

fn load_puzzles() -> Result<Vec<Grid>, ()> {
    let filename = "puzzles.txt";
    let mut puzzles = Vec::new();

    let f = match std::fs::File::open(filename) {
        Ok(f) => f,
        Err(e) => {
            if e.kind() == std::io::ErrorKind::NotFound {
                return Ok(vec![Grid::new()]);
            } else {
                eprintln!("{}: {}", filename, e);
                return Err(());
            }
        },
    };

    for (line_num, line) in std::io::BufReader::new(f).lines().enumerate() {
        let line = match line {
            Ok(line) => line,
            Err(e) => {
                eprintln!("{}: {}", filename, e);
                return Err(());
            },
        };

        let line = line.trim();

        if line.is_empty() || line.starts_with('#') {
            continue;
        }

        match line.parse::<Grid>() {
            Ok(grid) => puzzles.push(grid),
            Err(e) => {
                eprintln!("{}:{}: {}", filename, line_num + 1, e);
                return Err(());
            },
        }
    }

    if puzzles.is_empty() {
        eprintln!("{}: empty file", filename);
        return Err(());
    }

    Ok(puzzles)
}

fn save_puzzles(puzzles: &[Grid]) {
    let f = match std::fs::File::create("puzzles.txt.tmp") {
        Ok(f) => f,
        Err(_) => return,
    };

    let mut writer = std::io::BufWriter::new(f);

    for puzzle in puzzles.iter() {
        if writeln!(writer, "{}", puzzle).is_err() {
            return;
        }
    }

    if writer.flush().is_err() {
        return;
    }

    std::mem::drop(writer);

    let _ = std::fs::rename("puzzles.txt.tmp", "puzzles.txt");
}

fn main_loop(
    editor: &mut Editor,
    solver_thread: &SolverThread,
    wakeup_fd: c_int,
) {
    while !editor.should_quit {
        let mut pollfds = [
            libc::pollfd {
                fd: libc::STDIN_FILENO,
                events: libc::POLLIN,
                revents: 0,
            },
            libc::pollfd {
                fd: wakeup_fd,
                events: libc::POLLIN,
                revents: 0,
            },
        ];

        let poll_result = unsafe {
            libc::poll(
                &mut pollfds as *mut libc::pollfd,
                pollfds.len() as libc::nfds_t,
                -1, // timeout
            )
        };

        if poll_result < 0 {
            if std::io::Error::last_os_error().kind()
                == std::io::ErrorKind::Interrupted
            {
                continue;
            }

            eprintln!("poll failed");
            break;
        }

        if (pollfds[0].revents | pollfds[1].revents)
            & (libc::POLLHUP | libc::POLLERR)
            != 0
        {
            break;
        }

        if pollfds[0].revents & libc::POLLIN != 0 {
            if let Some(key) = ncurses::get_wch() {
                editor.handle_key(key);
            }
        }

        if pollfds[1].revents & libc::POLLIN != 0 {
            let mut bytes = [0u8];

            let read_ret = unsafe {
                libc::read(wakeup_fd, bytes.as_mut_ptr().cast(), 1)
            };

            if read_ret <= 0 {
                break;
            }
        }

        for event in solver_thread.event_receiver.try_iter() {
            editor.handle_solution_event(event);
        }
    }
}

impl SolutionEvent {
    fn new(id: usize, kind: SolutionEventKind) -> SolutionEvent {
        SolutionEvent { id, kind }
    }
}

struct EventSender {
    sender: mpsc::Sender<SolutionEvent>,
    wakeup_fd: c_int,
}

impl EventSender {
    fn new(
        sender: mpsc::Sender<SolutionEvent>,
        wakeup_fd: c_int,
    ) -> EventSender {
        EventSender {
            sender,
            wakeup_fd,
        }
    }

    fn send(
        &self,
        event: SolutionEvent,
    ) -> Result<(), mpsc::SendError<SolutionEvent>> {
        self.sender.send(event)?;

        let wakeup_bytes = [b'!'];

        unsafe {
            libc::write(self.wakeup_fd, wakeup_bytes.as_ptr().cast(), 1);
        }

        Ok(())
    }
}

impl SolverThread {
    fn new(
        dictionary: Arc<Dictionary>,
        wakeup_fd: c_int,
    ) -> SolverThread {
        let (event_sender, event_receiver) = mpsc::channel();

        let word_event_sender = EventSender::new(
            event_sender.clone(),
            wakeup_fd,
        );
        let swap_event_sender = EventSender::new(event_sender, wakeup_fd);

        let solver_state = Arc::new(SolverStatePair::new());
        let word_solver_state = Arc::clone(&solver_state);
        let swap_solver_state = Arc::clone(&solver_state);

        let word_join_handle = thread::spawn(move || {
            let mut completed_grid_id = None;

            'thread_loop: loop {
                let (grid_id, grid) = match word_solver_state.wait(
                    completed_grid_id
                ) {
                    SolverState::Idle => unreachable!(),
                    SolverState::Task { grid_id, grid } => (grid_id, grid),
                    SolverState::Quit => break 'thread_loop,
                };

                completed_grid_id = Some(grid_id);

                let Ok(grid) = LetterGrid::from_grid(&grid)
                else {
                    continue;
                };

                let mut solver = GridSolver::new(
                    WordGrid::new(&grid),
                    &dictionary,
                );

                while let Some(solution) = solver.next() {
                    let event = SolutionEvent::new(
                        grid_id,
                        SolutionEventKind::Grid(solution),
                    );
                    if word_event_sender.send(event).is_err() {
                        break 'thread_loop;
                    }
                }

                if word_event_sender.send(SolutionEvent::new(
                    grid_id,
                    SolutionEventKind::GridEnd,
                )).is_err() {
                    break;
                }
            }
        });

        let swap_join_handle = thread::spawn(move || {
            let mut completed_grid_id = None;

            'thread_loop: loop {
                let (grid_id, grid) = match swap_solver_state.wait(
                    completed_grid_id
                ) {
                    SolverState::Idle => unreachable!(),
                    SolverState::Task { grid_id, grid } => (grid_id, grid),
                    SolverState::Quit => break 'thread_loop,
                };

                completed_grid_id = Some(grid_id);

                let should_cancel = || {
                    swap_solver_state.later_task_is_pending(completed_grid_id)
                };

                if let Some(n_swaps) = minimum_swaps(&grid, should_cancel) {
                    let event = SolutionEvent::new(
                        grid_id,
                        SolutionEventKind::SwapSolution(n_swaps),
                    );
                    if swap_event_sender.send(event).is_err() {
                        break;
                    }
                }
            }
        });

        SolverThread {
            word_join_handle,
            swap_join_handle,
            solver_state,
            event_receiver,
        }
    }

    fn join(self) {
        let SolverThread {
            word_join_handle,
            swap_join_handle,
            event_receiver,
            solver_state,
        } = self;

        solver_state.quit();

        // Drop the mpsc so that the thread will quit if it tries to send
        std::mem::drop(event_receiver);

        let _ = word_join_handle.join();
        let _ = swap_join_handle.join();
    }
}

fn pipe() -> Result<(c_int, c_int), std::io::Error> {
    let mut fds = [0, 0];

    let pipe_result = unsafe {
        libc::pipe(fds.as_mut_ptr())
    };

    if pipe_result < 0 {
        Err(std::io::Error::last_os_error())
    } else {
        Ok((fds[0], fds[1]))
    }
}

fn main() -> ExitCode {
    gettextrs::setlocale(gettextrs::LocaleCategory::LcAll, "");

    let Ok(dictionary) = load_dictionary()
    else {
        return ExitCode::FAILURE;
    };

    let Ok(puzzles) = load_puzzles()
    else {
        return ExitCode::FAILURE;
    };

    let (wakeup_read, wakeup_write) = match pipe() {
        Ok(p) => p,
        Err(e) => {
            eprintln!("pipe failed: {}", e);
            return ExitCode::FAILURE;
        },
    };

    ncurses::initscr();
    ncurses::raw();
    ncurses::noecho();
    ncurses::keypad(ncurses::stdscr(), true);
    ncurses::start_color();
    ncurses::nodelay(ncurses::stdscr(), true);

    ncurses::init_pair(
        WRONG_LETTER_COLOR,
        ncurses::COLOR_RED,
        ncurses::COLOR_BLACK,
    );
    ncurses::init_pair(
        color_for_state(PuzzleSquareState::Correct),
        ncurses::COLOR_GREEN,
        ncurses::COLOR_BLACK,
    );
    ncurses::init_pair(
        color_for_state(PuzzleSquareState::WrongPosition),
        ncurses::COLOR_YELLOW,
        ncurses::COLOR_BLACK,
    );
    ncurses::init_pair(
        color_for_state(PuzzleSquareState::Wrong),
        ncurses::COLOR_WHITE,
        ncurses::COLOR_BLACK,
    );

    let solver_thread = SolverThread::new(
        Arc::clone(&dictionary),
        wakeup_write
    );

    let mut editor = Editor::new(
        puzzles,
        dictionary,
        Arc::clone(&solver_thread.solver_state),
        0,
        0,
    );

    editor.redraw();

    main_loop(&mut editor, &solver_thread, wakeup_read);

    save_puzzles(&editor.puzzles);

    std::mem::drop(editor);

    solver_thread.join();

    unsafe {
        libc::close(wakeup_read);
        libc::close(wakeup_write);
    }

    ncurses::endwin();

    ExitCode::SUCCESS
}<|MERGE_RESOLUTION|>--- conflicted
+++ resolved
@@ -793,21 +793,11 @@
             }
         }
 
-<<<<<<< HEAD
-=======
-        // Set the letters at intersections on the leftmost and
-        // bottomost words to the 'Y' pattern
-        for i in (0..WORD_LENGTH).step_by(2) {
-            letters[WORD_LENGTH * i + (WORD_LENGTH - 1)] = 'Y';
-            letters[WORD_LENGTH * (WORD_LENGTH - 1) + i] = 'Y';
-        }
-
         self.cursor_x = 0;
         self.cursor_y = 0;
         self.current_grid = GridChoice::Solution;
         self.edit_direction = EditDirection::Right;
 
->>>>>>> d4706713
         self.puzzles.push(grid);
         self.set_current_puzzle(self.puzzles.len() - 1);
     }
